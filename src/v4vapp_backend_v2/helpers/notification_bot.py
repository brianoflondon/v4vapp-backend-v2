import asyncio
import json
from pathlib import Path
from typing import Any

from telegram import Bot
from telegram.error import BadRequest, InvalidToken, TimedOut

from v4vapp_backend_v2.config.setup import InternalConfig, NotificationBotConfig, logger
from v4vapp_backend_v2.helpers.general_purpose_funcs import (
    is_markdown,
    sanitize_markdown_v1,
    sanitize_markdown_v2,
)

BOT_CONFIG_EXTENSION = "_n_bot_config.json"


class NotificationNotSetupError(Exception):
    pass


class NotificationBadTokenError(NotificationNotSetupError):
    pass


class NotificationBot:
    bot: Bot
    config: NotificationBotConfig

    def __init__(
        self,
        token: str = "",
        name: str = "",
    ):
        if token:
            self.config = NotificationBotConfig(token=token)
            self.bot = Bot(token=token)
            return
        if name:
            self.name = name
            self.load_config()
            self.bot = Bot(token=self.config.token)
            return
        if self.names_list():
            if InternalConfig().config.logging.default_notification_bot_name:
                self.name = InternalConfig().config.logging.default_notification_bot_name
            else:
                self.name = self.names_list()[0]
            self.load_config()
            self.bot = Bot(token=self.config.token)
            return
        raise NotificationNotSetupError("No token or name set for bot.")

    @property
    def n_bot_config_file(self) -> Path:
        return Path(InternalConfig.base_config_path, f"{self.name}{BOT_CONFIG_EXTENSION}")

    @classmethod
    def names(cls) -> str:
        return ", ".join(cls.names_list())

    @classmethod
    def names_list(cls) -> list:
        config_paths = [
            f
            for f in Path(InternalConfig.base_config_path).glob(f"*{BOT_CONFIG_EXTENSION}")
            if f.is_file()
        ]
        return [config.name.replace(BOT_CONFIG_EXTENSION, "") for config in config_paths]

    async def get_bot_name(self):
        try:
            async with self.bot:
                return self.bot.name
        except InvalidToken as e:
            raise NotificationBadTokenError(e)
        except Exception as e:
            raise NotificationNotSetupError(e)

    async def send_message(self, text: str, retries: int = 3, **kwargs: Any):
        """Use this method to send text messages, chat_id will be provided.

        Args:
            chat_id (:obj:`int` | :obj:`str`): |chat_id_channel|
            text (:obj:`str`): Text of the message to be sent. Max
                :tg-const:`telegram.constants.MessageLimit.MAX_TEXT_LENGTH` characters after
                entities parsing.
            parse_mode (:obj:`str`): |parse_mode|
            entities (Sequence[:class:`telegram.MessageEntity`], optional): Sequence of special
                entities that appear in message text, which can be specified instead of
                :paramref:`parse_mode`.

                .. versionchanged:: 20.0
                    |sequenceargs|
            link_preview_options (:obj:`LinkPreviewOptions`, optional): Link preview generation
                options for the message. Mutually exclusive with
                :paramref:`disable_web_page_preview`.

                .. versionadded:: 20.8

            disable_notification (:obj:`bool`, optional): |disable_notification|
            protect_content (:obj:`bool`, optional): |protect_content|

                .. versionadded:: 13.10

            reply_markup (:class:`InlineKeyboardMarkup` | :class:`ReplyKeyboardMarkup` | \
                :class:`ReplyKeyboardRemove` | :class:`ForceReply`, optional):
                Additional interface options. An object for an inline keyboard, custom reply
                keyboard, instructions to remove reply keyboard or to force a reply from the user.
            message_thread_id (:obj:`int`, optional): |message_thread_id_arg|

                .. versionadded:: 20.0
            reply_parameters (:class:`telegram.ReplyParameters`, optional): |reply_parameters|

                .. versionadded:: 20.8
            business_connection_id (:obj:`str`, optional): |business_id_str|

                .. versionadded:: 21.1
            message_effect_id (:obj:`str`, optional): |message_effect_id|

                .. versionadded:: 21.3
            allow_paid_broadcast (:obj:`bool`, optional): |allow_paid_broadcast|

                .. versionadded:: 21.7

        Keyword Args:
            allow_sending_without_reply (:obj:`bool`, optional): |allow_sending_without_reply|
                Mutually exclusive with :paramref:`reply_parameters`, which this is a convenience
                parameter for

                .. versionchanged:: 20.8
                    Bot API 7.0 introduced :paramref:`reply_parameters` |rtm_aswr_deprecated|

                .. versionchanged:: 21.0
                    |keyword_only_arg|
            reply_to_message_id (:obj:`int`, optional): |reply_to_msg_id|
                Mutually exclusive with :paramref:`reply_parameters`, which this is a convenience
                parameter for

                .. versionchanged:: 20.8
                    Bot API 7.0 introduced :paramref:`reply_parameters` |rtm_aswr_deprecated|

                .. versionchanged:: 21.0
                    |keyword_only_arg|
            disable_web_page_preview (:obj:`bool`, optional): Disables link previews for links in
                this message. Convenience parameter for setting :paramref:`link_preview_options`.
                Mutually exclusive with :paramref:`link_preview_options`.

                .. versionchanged:: 20.8
                    Bot API 7.0 introduced :paramref:`link_preview_options` replacing this
                    argument. PTB will automatically convert this argument to that one, but
                    for advanced options, please use :paramref:`link_preview_options` directly.

                .. versionchanged:: 21.0
                    |keyword_only_arg|

        Returns:
            :class:`telegram.Message`: On success, the sent message is returned.

        Raises:
            :exc:`ValueError`: If both :paramref:`disable_web_page_preview` and
                :paramref:`link_preview_options` are passed.
            :class:`telegram.error.TelegramError`: For other errors.

        """
        if not self.bot or not self.config.chat_id:
            raise NotificationNotSetupError(
                "No chat ID set. Please start the bot first by sending /start"
            )

        text_v2 = None  # Initialize text_v2 to avoid NameError
        text = self.truncate_text(text)
        text_original = text
        if is_markdown(text):
            kwargs["parse_mode"] = "Markdown"
            if text.endswith("no_preview"):
                kwargs["disable_web_page_preview"] = True
                text = text.rstrip("no_preview").strip()
            text = sanitize_markdown_v1(text)
        attempt = 0
        while attempt < retries:
            try:
                await self.bot.send_message(chat_id=self.config.chat_id, text=text, **kwargs)
                return
            except TimedOut as e:
                attempt += 1
                if attempt > retries:
                    logger.exception(
                        f"Error sending [ {text} ] after {retries} retries: {e}",
                        extra={"notification": False, "error": e},
                    )
                    return  # Fail silently after retries
                logger.warning(
                    f"Timed out while sending message. Retrying {attempt}/{retries}...",
                    extra={"notification": False},
                )
                await asyncio.sleep(2**attempt)  # Exponential backoff
            except BadRequest:
                attempt += 1
                try:
                    text_v2 = sanitize_markdown_v2(text_original)
                    await self.bot.send_message(
                        chat_id=self.config.chat_id, text=text_v2, parse_mode="MarkdownV2"
                    )
                    logger.info(
                        "Using Markdown v2 for message",
                        extra={
                            "text_original": text_original,
                            "sanitized_v2": text_v2,
                            "notification_text": text,
                        },
                    )
                    return
                except Exception as e:
<<<<<<< HEAD
=======
                    attempt += 1
>>>>>>> 6b0d995c
                    text_v2 = text_v2 or "text_v2 not created"
                    text_original = text_original or "text_original not available"
                    logger.exception(
                        f"Second Error sending [ {text} ]: {e} with Markdown v2",
                        extra={
                            "error": e,
                            "notification_text": text,
                            "notification": False,
                            "text_original": text_original,
                            "sanitized_v2": text_v2,
                        },
                    )
                    print("Problem in Notification bot Markdwon V2")
                    return

            except Exception as e:
<<<<<<< HEAD
=======
                attempt += 1
>>>>>>> 6b0d995c
                text_v2 = text_v2 or "text_v2 not created"
                text_original = text_original or "text_original not available"
                logger.exception(
                    f"Error sending [ {text} ]: {e}",
                    extra={
                        "error": e,
                        "notification_text": text,
                        "notification": False,
                        "text_original": text_original,
                        "sanitized_v2": text_v2,
                    },
                )
                print("Problem in Notification bot")
                return
            finally:
                return

    async def handle_update(self, update):
        if update.message:
            if self.config.chat_id == 0:
                self.config.chat_id = update.message.chat_id
                self.save_config()
            if update.message.text == "/start":
                await self.send_menu()
            elif update.message.text == "/menu":
                await self.send_menu()
            elif update.message.text == "/status":
                await self.send_message("Bot is running")

    def truncate_text(self, text: str, length: int = 1000) -> str:
        # Check if string exceeds 3000 characters
        if len(text) > length:
            # Truncate to 3000 characters and add ellipsis to indicate truncation
            truncated_text = text[:length] + "..."
            return truncated_text
        else:
            return text

    async def send_menu(self):
        menu_text = """
        Welcome to the Bot Menu!
        Available commands:
        /start - Start the bot
        /menu - Show this menu
        /status - Get bot status
        """
        await self.bot.send_message(chat_id=self.config.chat_id, text=menu_text)

    async def run_bot(self):
        try:
            async with self.bot:
                offset = None
                while True:
                    updates = await self.bot.get_updates(offset=offset, timeout=60)
                    for update in updates:
                        await self.handle_update(update)
                        offset = update.update_id + 1
        except InvalidToken as e:
            raise NotificationBadTokenError(e)
        except asyncio.CancelledError:
            logger.info("Bot shutdown gracefully.")
        except Exception as e:
            raise NotificationNotSetupError(e)

    def load_config(self) -> None:
        config_file = self.n_bot_config_file
        if config_file.exists():
            with open(config_file, "r") as f:
                self.config = NotificationBotConfig.model_validate(json.load(f))
        else:
            raise NotificationNotSetupError("No configuration file found.")

    def save_config(self) -> None:
        """
        Saves the given bot configuration to a file.
        Args:
            bot_config (NotificationBotConfig): The bot configuration to save.
        Returns:
            NotificationBotConfig: The saved bot configuration.
        """
        if not self.config.name:
            raise NotificationNotSetupError("No name set for bot.")
        self.name = self.config.name
        with open(self.n_bot_config_file, "w") as f:
            json.dump(self.config.model_dump(), f)<|MERGE_RESOLUTION|>--- conflicted
+++ resolved
@@ -213,10 +213,7 @@
                     )
                     return
                 except Exception as e:
-<<<<<<< HEAD
-=======
                     attempt += 1
->>>>>>> 6b0d995c
                     text_v2 = text_v2 or "text_v2 not created"
                     text_original = text_original or "text_original not available"
                     logger.exception(
@@ -233,10 +230,7 @@
                     return
 
             except Exception as e:
-<<<<<<< HEAD
-=======
                 attempt += 1
->>>>>>> 6b0d995c
                 text_v2 = text_v2 or "text_v2 not created"
                 text_original = text_original or "text_original not available"
                 logger.exception(
