version = 1
revision = 1
requires-python = ">=3.12, <4.0"

[[package]]
name = "aiofiles"
version = "24.1.0"
source = { registry = "https://pypi.org/simple" }
sdist = { url = "https://files.pythonhosted.org/packages/0b/03/a88171e277e8caa88a4c77808c20ebb04ba74cc4681bf1e9416c862de237/aiofiles-24.1.0.tar.gz", hash = "sha256:22a075c9e5a3810f0c2e48f3008c94d68c65d763b9b03857924c99e57355166c", size = 30247 }
wheels = [
    { url = "https://files.pythonhosted.org/packages/a5/45/30bb92d442636f570cb5651bc661f52b610e2eec3f891a5dc3a4c3667db0/aiofiles-24.1.0-py3-none-any.whl", hash = "sha256:b4ec55f4195e3eb5d7abd1bf7e061763e864dd4954231fb8539a0ef8bb8260e5", size = 15896 },
]

[[package]]
name = "annotated-types"
version = "0.7.0"
source = { registry = "https://pypi.org/simple" }
sdist = { url = "https://files.pythonhosted.org/packages/ee/67/531ea369ba64dcff5ec9c3402f9f51bf748cec26dde048a2f973a4eea7f5/annotated_types-0.7.0.tar.gz", hash = "sha256:aff07c09a53a08bc8cfccb9c85b05f1aa9a2a6f23728d790723543408344ce89", size = 16081 }
wheels = [
    { url = "https://files.pythonhosted.org/packages/78/b6/6307fbef88d9b5ee7421e68d78a9f162e0da4900bc5f5793f6d3d0e34fb8/annotated_types-0.7.0-py3-none-any.whl", hash = "sha256:1f02e8b43a8fbbc3f3e0d4f0f4bfc8131bcb4eebe8849b8e5c773f3a1c582a53", size = 13643 },
]

[[package]]
name = "anyio"
version = "4.9.0"
source = { registry = "https://pypi.org/simple" }
dependencies = [
    { name = "idna" },
    { name = "sniffio" },
    { name = "typing-extensions", marker = "python_full_version < '3.13'" },
]
sdist = { url = "https://files.pythonhosted.org/packages/95/7d/4c1bd541d4dffa1b52bd83fb8527089e097a106fc90b467a7313b105f840/anyio-4.9.0.tar.gz", hash = "sha256:673c0c244e15788651a4ff38710fea9675823028a6f08a5eda409e0c9840a028", size = 190949 }
wheels = [
    { url = "https://files.pythonhosted.org/packages/a1/ee/48ca1a7c89ffec8b6a0c5d02b89c305671d5ffd8d3c94acf8b8c408575bb/anyio-4.9.0-py3-none-any.whl", hash = "sha256:9f76d541cad6e36af7beb62e978876f3b41e3e04f2c1fbf0884604c0a9c4d93c", size = 100916 },
]

[[package]]
name = "appdirs"
version = "1.4.4"
source = { registry = "https://pypi.org/simple" }
sdist = { url = "https://files.pythonhosted.org/packages/d7/d8/05696357e0311f5b5c316d7b95f46c669dd9c15aaeecbb48c7d0aeb88c40/appdirs-1.4.4.tar.gz", hash = "sha256:7d5d0167b2b1ba821647616af46a749d1c653740dd0d2415100fe26e27afdf41", size = 13470 }
wheels = [
    { url = "https://files.pythonhosted.org/packages/3b/00/2344469e2084fb287c2e0b57b72910309874c3245463acd6cf5e3db69324/appdirs-1.4.4-py2.py3-none-any.whl", hash = "sha256:a841dacd6b99318a741b166adb07e19ee71a274450e68237b4650ca1055ab128", size = 9566 },
]

[[package]]
name = "asgiref"
version = "3.8.1"
source = { registry = "https://pypi.org/simple" }
sdist = { url = "https://files.pythonhosted.org/packages/29/38/b3395cc9ad1b56d2ddac9970bc8f4141312dbaec28bc7c218b0dfafd0f42/asgiref-3.8.1.tar.gz", hash = "sha256:c343bd80a0bec947a9860adb4c432ffa7db769836c64238fc34bdc3fec84d590", size = 35186 }
wheels = [
    { url = "https://files.pythonhosted.org/packages/39/e3/893e8757be2612e6c266d9bb58ad2e3651524b5b40cf56761e985a28b13e/asgiref-3.8.1-py3-none-any.whl", hash = "sha256:3e1e3ecc849832fe52ccf2cb6686b7a55f82bb1d6aee72a58826471390335e47", size = 23828 },
]

[[package]]
name = "asn1crypto"
version = "1.5.1"
source = { registry = "https://pypi.org/simple" }
sdist = { url = "https://files.pythonhosted.org/packages/de/cf/d547feed25b5244fcb9392e288ff9fdc3280b10260362fc45d37a798a6ee/asn1crypto-1.5.1.tar.gz", hash = "sha256:13ae38502be632115abf8a24cbe5f4da52e3b5231990aff31123c805306ccb9c", size = 121080 }
wheels = [
    { url = "https://files.pythonhosted.org/packages/c9/7f/09065fd9e27da0eda08b4d6897f1c13535066174cc023af248fc2a8d5e5a/asn1crypto-1.5.1-py2.py3-none-any.whl", hash = "sha256:db4e40728b728508912cbb3d44f19ce188f218e9eba635821bb4b68564f8fd67", size = 105045 },
]

[[package]]
name = "backoff"
version = "2.2.1"
source = { registry = "https://pypi.org/simple" }
sdist = { url = "https://files.pythonhosted.org/packages/47/d7/5bbeb12c44d7c4f2fb5b56abce497eb5ed9f34d85701de869acedd602619/backoff-2.2.1.tar.gz", hash = "sha256:03f829f5bb1923180821643f8753b0502c3b682293992485b0eef2807afa5cba", size = 17001 }
wheels = [
    { url = "https://files.pythonhosted.org/packages/df/73/b6e24bd22e6720ca8ee9a85a0c4a2971af8497d8f3193fa05390cbd46e09/backoff-2.2.1-py3-none-any.whl", hash = "sha256:63579f9a0628e06278f7e47b7d7d5b6ce20dc65c5e96a6f3ca99a6adca0396e8", size = 15148 },
]

[[package]]
name = "binance-connector"
version = "3.12.0"
source = { registry = "https://pypi.org/simple" }
dependencies = [
    { name = "pycryptodome" },
    { name = "requests" },
    { name = "websocket-client" },
]
sdist = { url = "https://files.pythonhosted.org/packages/f2/cf/746736941f3b2e9a6f97e38e58675df147500e28563ad4b0f41e762a2442/binance-connector-3.12.0.tar.gz", hash = "sha256:33bf03052e2f1be3ced1196a36c51a736a50aaae07f7922640c7ebc017c6011f", size = 64894 }
wheels = [
    { url = "https://files.pythonhosted.org/packages/c8/a6/000219c5417c5ab5d5b85d6d62a9fb8c000dbd97aca2596b3ed9ceb7abf1/binance_connector-3.12.0-py3-none-any.whl", hash = "sha256:b6706426acd2089f6cd3cb1516a8c47210805eac1f855bc8574b01f52cab218b", size = 74363 },
]

[[package]]
name = "black"
version = "25.1.0"
source = { registry = "https://pypi.org/simple" }
dependencies = [
    { name = "click" },
    { name = "mypy-extensions" },
    { name = "packaging" },
    { name = "pathspec" },
    { name = "platformdirs" },
]
sdist = { url = "https://files.pythonhosted.org/packages/94/49/26a7b0f3f35da4b5a65f081943b7bcd22d7002f5f0fb8098ec1ff21cb6ef/black-25.1.0.tar.gz", hash = "sha256:33496d5cd1222ad73391352b4ae8da15253c5de89b93a80b3e2c8d9a19ec2666", size = 649449 }
wheels = [
    { url = "https://files.pythonhosted.org/packages/83/71/3fe4741df7adf015ad8dfa082dd36c94ca86bb21f25608eb247b4afb15b2/black-25.1.0-cp312-cp312-macosx_10_13_x86_64.whl", hash = "sha256:4b60580e829091e6f9238c848ea6750efed72140b91b048770b64e74fe04908b", size = 1650988 },
    { url = "https://files.pythonhosted.org/packages/13/f3/89aac8a83d73937ccd39bbe8fc6ac8860c11cfa0af5b1c96d081facac844/black-25.1.0-cp312-cp312-macosx_11_0_arm64.whl", hash = "sha256:1e2978f6df243b155ef5fa7e558a43037c3079093ed5d10fd84c43900f2d8ecc", size = 1453985 },
    { url = "https://files.pythonhosted.org/packages/6f/22/b99efca33f1f3a1d2552c714b1e1b5ae92efac6c43e790ad539a163d1754/black-25.1.0-cp312-cp312-manylinux_2_17_x86_64.manylinux2014_x86_64.manylinux_2_28_x86_64.whl", hash = "sha256:3b48735872ec535027d979e8dcb20bf4f70b5ac75a8ea99f127c106a7d7aba9f", size = 1783816 },
    { url = "https://files.pythonhosted.org/packages/18/7e/a27c3ad3822b6f2e0e00d63d58ff6299a99a5b3aee69fa77cd4b0076b261/black-25.1.0-cp312-cp312-win_amd64.whl", hash = "sha256:ea0213189960bda9cf99be5b8c8ce66bb054af5e9e861249cd23471bd7b0b3ba", size = 1440860 },
    { url = "https://files.pythonhosted.org/packages/98/87/0edf98916640efa5d0696e1abb0a8357b52e69e82322628f25bf14d263d1/black-25.1.0-cp313-cp313-macosx_10_13_x86_64.whl", hash = "sha256:8f0b18a02996a836cc9c9c78e5babec10930862827b1b724ddfe98ccf2f2fe4f", size = 1650673 },
    { url = "https://files.pythonhosted.org/packages/52/e5/f7bf17207cf87fa6e9b676576749c6b6ed0d70f179a3d812c997870291c3/black-25.1.0-cp313-cp313-macosx_11_0_arm64.whl", hash = "sha256:afebb7098bfbc70037a053b91ae8437c3857482d3a690fefc03e9ff7aa9a5fd3", size = 1453190 },
    { url = "https://files.pythonhosted.org/packages/e3/ee/adda3d46d4a9120772fae6de454c8495603c37c4c3b9c60f25b1ab6401fe/black-25.1.0-cp313-cp313-manylinux_2_17_x86_64.manylinux2014_x86_64.manylinux_2_28_x86_64.whl", hash = "sha256:030b9759066a4ee5e5aca28c3c77f9c64789cdd4de8ac1df642c40b708be6171", size = 1782926 },
    { url = "https://files.pythonhosted.org/packages/cc/64/94eb5f45dcb997d2082f097a3944cfc7fe87e071907f677e80788a2d7b7a/black-25.1.0-cp313-cp313-win_amd64.whl", hash = "sha256:a22f402b410566e2d1c950708c77ebf5ebd5d0d88a6a2e87c86d9fb48afa0d18", size = 1442613 },
    { url = "https://files.pythonhosted.org/packages/09/71/54e999902aed72baf26bca0d50781b01838251a462612966e9fc4891eadd/black-25.1.0-py3-none-any.whl", hash = "sha256:95e8176dae143ba9097f351d174fdaf0ccd29efb414b362ae3fd72bf0f710717", size = 207646 },
]

[[package]]
name = "certifi"
version = "2025.1.31"
source = { registry = "https://pypi.org/simple" }
sdist = { url = "https://files.pythonhosted.org/packages/1c/ab/c9f1e32b7b1bf505bf26f0ef697775960db7932abeb7b516de930ba2705f/certifi-2025.1.31.tar.gz", hash = "sha256:3d5da6925056f6f18f119200434a4780a94263f10d1c21d032a6f6b2baa20651", size = 167577 }
wheels = [
    { url = "https://files.pythonhosted.org/packages/38/fc/bce832fd4fd99766c04d1ee0eead6b0ec6486fb100ae5e74c1d91292b982/certifi-2025.1.31-py3-none-any.whl", hash = "sha256:ca78db4565a652026a4db2bcdf68f2fb589ea80d0be70e03929ed730746b84fe", size = 166393 },
]

[[package]]
name = "charset-normalizer"
version = "3.4.1"
source = { registry = "https://pypi.org/simple" }
sdist = { url = "https://files.pythonhosted.org/packages/16/b0/572805e227f01586461c80e0fd25d65a2115599cc9dad142fee4b747c357/charset_normalizer-3.4.1.tar.gz", hash = "sha256:44251f18cd68a75b56585dd00dae26183e102cd5e0f9f1466e6df5da2ed64ea3", size = 123188 }
wheels = [
    { url = "https://files.pythonhosted.org/packages/0a/9a/dd1e1cdceb841925b7798369a09279bd1cf183cef0f9ddf15a3a6502ee45/charset_normalizer-3.4.1-cp312-cp312-macosx_10_13_universal2.whl", hash = "sha256:73d94b58ec7fecbc7366247d3b0b10a21681004153238750bb67bd9012414545", size = 196105 },
    { url = "https://files.pythonhosted.org/packages/d3/8c/90bfabf8c4809ecb648f39794cf2a84ff2e7d2a6cf159fe68d9a26160467/charset_normalizer-3.4.1-cp312-cp312-manylinux_2_17_aarch64.manylinux2014_aarch64.whl", hash = "sha256:dad3e487649f498dd991eeb901125411559b22e8d7ab25d3aeb1af367df5efd7", size = 140404 },
    { url = "https://files.pythonhosted.org/packages/ad/8f/e410d57c721945ea3b4f1a04b74f70ce8fa800d393d72899f0a40526401f/charset_normalizer-3.4.1-cp312-cp312-manylinux_2_17_ppc64le.manylinux2014_ppc64le.whl", hash = "sha256:c30197aa96e8eed02200a83fba2657b4c3acd0f0aa4bdc9f6c1af8e8962e0757", size = 150423 },
    { url = "https://files.pythonhosted.org/packages/f0/b8/e6825e25deb691ff98cf5c9072ee0605dc2acfca98af70c2d1b1bc75190d/charset_normalizer-3.4.1-cp312-cp312-manylinux_2_17_s390x.manylinux2014_s390x.whl", hash = "sha256:2369eea1ee4a7610a860d88f268eb39b95cb588acd7235e02fd5a5601773d4fa", size = 143184 },
    { url = "https://files.pythonhosted.org/packages/3e/a2/513f6cbe752421f16d969e32f3583762bfd583848b763913ddab8d9bfd4f/charset_normalizer-3.4.1-cp312-cp312-manylinux_2_17_x86_64.manylinux2014_x86_64.whl", hash = "sha256:bc2722592d8998c870fa4e290c2eec2c1569b87fe58618e67d38b4665dfa680d", size = 145268 },
    { url = "https://files.pythonhosted.org/packages/74/94/8a5277664f27c3c438546f3eb53b33f5b19568eb7424736bdc440a88a31f/charset_normalizer-3.4.1-cp312-cp312-manylinux_2_5_i686.manylinux1_i686.manylinux_2_17_i686.manylinux2014_i686.whl", hash = "sha256:ffc9202a29ab3920fa812879e95a9e78b2465fd10be7fcbd042899695d75e616", size = 147601 },
    { url = "https://files.pythonhosted.org/packages/7c/5f/6d352c51ee763623a98e31194823518e09bfa48be2a7e8383cf691bbb3d0/charset_normalizer-3.4.1-cp312-cp312-musllinux_1_2_aarch64.whl", hash = "sha256:804a4d582ba6e5b747c625bf1255e6b1507465494a40a2130978bda7b932c90b", size = 141098 },
    { url = "https://files.pythonhosted.org/packages/78/d4/f5704cb629ba5ab16d1d3d741396aec6dc3ca2b67757c45b0599bb010478/charset_normalizer-3.4.1-cp312-cp312-musllinux_1_2_i686.whl", hash = "sha256:0f55e69f030f7163dffe9fd0752b32f070566451afe180f99dbeeb81f511ad8d", size = 149520 },
    { url = "https://files.pythonhosted.org/packages/c5/96/64120b1d02b81785f222b976c0fb79a35875457fa9bb40827678e54d1bc8/charset_normalizer-3.4.1-cp312-cp312-musllinux_1_2_ppc64le.whl", hash = "sha256:c4c3e6da02df6fa1410a7680bd3f63d4f710232d3139089536310d027950696a", size = 152852 },
    { url = "https://files.pythonhosted.org/packages/84/c9/98e3732278a99f47d487fd3468bc60b882920cef29d1fa6ca460a1fdf4e6/charset_normalizer-3.4.1-cp312-cp312-musllinux_1_2_s390x.whl", hash = "sha256:5df196eb874dae23dcfb968c83d4f8fdccb333330fe1fc278ac5ceeb101003a9", size = 150488 },
    { url = "https://files.pythonhosted.org/packages/13/0e/9c8d4cb99c98c1007cc11eda969ebfe837bbbd0acdb4736d228ccaabcd22/charset_normalizer-3.4.1-cp312-cp312-musllinux_1_2_x86_64.whl", hash = "sha256:e358e64305fe12299a08e08978f51fc21fac060dcfcddd95453eabe5b93ed0e1", size = 146192 },
    { url = "https://files.pythonhosted.org/packages/b2/21/2b6b5b860781a0b49427309cb8670785aa543fb2178de875b87b9cc97746/charset_normalizer-3.4.1-cp312-cp312-win32.whl", hash = "sha256:9b23ca7ef998bc739bf6ffc077c2116917eabcc901f88da1b9856b210ef63f35", size = 95550 },
    { url = "https://files.pythonhosted.org/packages/21/5b/1b390b03b1d16c7e382b561c5329f83cc06623916aab983e8ab9239c7d5c/charset_normalizer-3.4.1-cp312-cp312-win_amd64.whl", hash = "sha256:6ff8a4a60c227ad87030d76e99cd1698345d4491638dfa6673027c48b3cd395f", size = 102785 },
    { url = "https://files.pythonhosted.org/packages/38/94/ce8e6f63d18049672c76d07d119304e1e2d7c6098f0841b51c666e9f44a0/charset_normalizer-3.4.1-cp313-cp313-macosx_10_13_universal2.whl", hash = "sha256:aabfa34badd18f1da5ec1bc2715cadc8dca465868a4e73a0173466b688f29dda", size = 195698 },
    { url = "https://files.pythonhosted.org/packages/24/2e/dfdd9770664aae179a96561cc6952ff08f9a8cd09a908f259a9dfa063568/charset_normalizer-3.4.1-cp313-cp313-manylinux_2_17_aarch64.manylinux2014_aarch64.whl", hash = "sha256:22e14b5d70560b8dd51ec22863f370d1e595ac3d024cb8ad7d308b4cd95f8313", size = 140162 },
    { url = "https://files.pythonhosted.org/packages/24/4e/f646b9093cff8fc86f2d60af2de4dc17c759de9d554f130b140ea4738ca6/charset_normalizer-3.4.1-cp313-cp313-manylinux_2_17_ppc64le.manylinux2014_ppc64le.whl", hash = "sha256:8436c508b408b82d87dc5f62496973a1805cd46727c34440b0d29d8a2f50a6c9", size = 150263 },
    { url = "https://files.pythonhosted.org/packages/5e/67/2937f8d548c3ef6e2f9aab0f6e21001056f692d43282b165e7c56023e6dd/charset_normalizer-3.4.1-cp313-cp313-manylinux_2_17_s390x.manylinux2014_s390x.whl", hash = "sha256:2d074908e1aecee37a7635990b2c6d504cd4766c7bc9fc86d63f9c09af3fa11b", size = 142966 },
    { url = "https://files.pythonhosted.org/packages/52/ed/b7f4f07de100bdb95c1756d3a4d17b90c1a3c53715c1a476f8738058e0fa/charset_normalizer-3.4.1-cp313-cp313-manylinux_2_17_x86_64.manylinux2014_x86_64.whl", hash = "sha256:955f8851919303c92343d2f66165294848d57e9bba6cf6e3625485a70a038d11", size = 144992 },
    { url = "https://files.pythonhosted.org/packages/96/2c/d49710a6dbcd3776265f4c923bb73ebe83933dfbaa841c5da850fe0fd20b/charset_normalizer-3.4.1-cp313-cp313-manylinux_2_5_i686.manylinux1_i686.manylinux_2_17_i686.manylinux2014_i686.whl", hash = "sha256:44ecbf16649486d4aebafeaa7ec4c9fed8b88101f4dd612dcaf65d5e815f837f", size = 147162 },
    { url = "https://files.pythonhosted.org/packages/b4/41/35ff1f9a6bd380303dea55e44c4933b4cc3c4850988927d4082ada230273/charset_normalizer-3.4.1-cp313-cp313-musllinux_1_2_aarch64.whl", hash = "sha256:0924e81d3d5e70f8126529951dac65c1010cdf117bb75eb02dd12339b57749dd", size = 140972 },
    { url = "https://files.pythonhosted.org/packages/fb/43/c6a0b685fe6910d08ba971f62cd9c3e862a85770395ba5d9cad4fede33ab/charset_normalizer-3.4.1-cp313-cp313-musllinux_1_2_i686.whl", hash = "sha256:2967f74ad52c3b98de4c3b32e1a44e32975e008a9cd2a8cc8966d6a5218c5cb2", size = 149095 },
    { url = "https://files.pythonhosted.org/packages/4c/ff/a9a504662452e2d2878512115638966e75633519ec11f25fca3d2049a94a/charset_normalizer-3.4.1-cp313-cp313-musllinux_1_2_ppc64le.whl", hash = "sha256:c75cb2a3e389853835e84a2d8fb2b81a10645b503eca9bcb98df6b5a43eb8886", size = 152668 },
    { url = "https://files.pythonhosted.org/packages/6c/71/189996b6d9a4b932564701628af5cee6716733e9165af1d5e1b285c530ed/charset_normalizer-3.4.1-cp313-cp313-musllinux_1_2_s390x.whl", hash = "sha256:09b26ae6b1abf0d27570633b2b078a2a20419c99d66fb2823173d73f188ce601", size = 150073 },
    { url = "https://files.pythonhosted.org/packages/e4/93/946a86ce20790e11312c87c75ba68d5f6ad2208cfb52b2d6a2c32840d922/charset_normalizer-3.4.1-cp313-cp313-musllinux_1_2_x86_64.whl", hash = "sha256:fa88b843d6e211393a37219e6a1c1df99d35e8fd90446f1118f4216e307e48cd", size = 145732 },
    { url = "https://files.pythonhosted.org/packages/cd/e5/131d2fb1b0dddafc37be4f3a2fa79aa4c037368be9423061dccadfd90091/charset_normalizer-3.4.1-cp313-cp313-win32.whl", hash = "sha256:eb8178fe3dba6450a3e024e95ac49ed3400e506fd4e9e5c32d30adda88cbd407", size = 95391 },
    { url = "https://files.pythonhosted.org/packages/27/f2/4f9a69cc7712b9b5ad8fdb87039fd89abba997ad5cbe690d1835d40405b0/charset_normalizer-3.4.1-cp313-cp313-win_amd64.whl", hash = "sha256:b1ac5992a838106edb89654e0aebfc24f5848ae2547d22c2c3f66454daa11971", size = 102702 },
    { url = "https://files.pythonhosted.org/packages/0e/f6/65ecc6878a89bb1c23a086ea335ad4bf21a588990c3f535a227b9eea9108/charset_normalizer-3.4.1-py3-none-any.whl", hash = "sha256:d98b1668f06378c6dbefec3b92299716b931cd4e6061f3c875a71ced1780ab85", size = 49767 },
]

[[package]]
name = "click"
version = "8.0.0"
source = { registry = "https://pypi.org/simple" }
dependencies = [
    { name = "colorama", marker = "sys_platform == 'win32'" },
]
sdist = { url = "https://files.pythonhosted.org/packages/d5/99/286fd2fdfb501620a9341319ba47444040c7b3094d3b6c797d7281469bf8/click-8.0.0.tar.gz", hash = "sha256:7d8c289ee437bcb0316820ccee14aefcb056e58d31830ecab8e47eda6540e136", size = 326171 }
wheels = [
    { url = "https://files.pythonhosted.org/packages/80/11/597f9102867dc0972b698972f05f50925f586639e57beba4db352029e8f9/click-8.0.0-py3-none-any.whl", hash = "sha256:e90e62ced43dc8105fb9a26d62f0d9340b5c8db053a814e25d95c19873ae87db", size = 96881 },
]

[[package]]
name = "click-shell"
version = "2.1"
source = { registry = "https://pypi.org/simple" }
dependencies = [
    { name = "click" },
]
sdist = { url = "https://files.pythonhosted.org/packages/9e/26/93dd93fb1714f64376989b9e809982fd64d5f26e666b6d55458066c40b53/click-shell-2.1.tar.gz", hash = "sha256:ce0c91faae284c41a39bec966f928791ad4a45763755445f1fe2041fd091aa37", size = 8421 }
wheels = [
    { url = "https://files.pythonhosted.org/packages/21/ce/d81dcb726c436bf3f77d0145e03bf364c189cc95e6551e797bc0511dcea0/click_shell-2.1-py2.py3-none-any.whl", hash = "sha256:2d971a2e50eb7ad387cf0ce79ba4b844e66e0580784e2efe2df58b50a2f047f0", size = 8582 },
]

[[package]]
name = "colorama"
version = "0.4.6"
source = { registry = "https://pypi.org/simple" }
sdist = { url = "https://files.pythonhosted.org/packages/d8/53/6f443c9a4a8358a93a6792e2acffb9d9d5cb0a5cfd8802644b7b1c9a02e4/colorama-0.4.6.tar.gz", hash = "sha256:08695f5cb7ed6e0531a20572697297273c47b8cae5a63ffc6d6ed5c201be6e44", size = 27697 }
wheels = [
    { url = "https://files.pythonhosted.org/packages/d1/d6/3965ed04c63042e047cb6a3e6ed1a63a35087b6a609aa3a15ed8ac56c221/colorama-0.4.6-py2.py3-none-any.whl", hash = "sha256:4f1d9991f5acc0ca119f9d443620b77f9d6b33703e51011c16baf57afb285fc6", size = 25335 },
]

[[package]]
name = "colorlog"
version = "6.9.0"
source = { registry = "https://pypi.org/simple" }
dependencies = [
    { name = "colorama", marker = "sys_platform == 'win32'" },
]
sdist = { url = "https://files.pythonhosted.org/packages/d3/7a/359f4d5df2353f26172b3cc39ea32daa39af8de522205f512f458923e677/colorlog-6.9.0.tar.gz", hash = "sha256:bfba54a1b93b94f54e1f4fe48395725a3d92fd2a4af702f6bd70946bdc0c6ac2", size = 16624 }
wheels = [
    { url = "https://files.pythonhosted.org/packages/e3/51/9b208e85196941db2f0654ad0357ca6388ab3ed67efdbfc799f35d1f83aa/colorlog-6.9.0-py3-none-any.whl", hash = "sha256:5906e71acd67cb07a71e779c47c4bcb45fb8c2993eebe9e5adcd6a6f1b283eff", size = 11424 },
]

[[package]]
name = "coverage"
version = "7.8.0"
source = { registry = "https://pypi.org/simple" }
sdist = { url = "https://files.pythonhosted.org/packages/19/4f/2251e65033ed2ce1e68f00f91a0294e0f80c80ae8c3ebbe2f12828c4cd53/coverage-7.8.0.tar.gz", hash = "sha256:7a3d62b3b03b4b6fd41a085f3574874cf946cb4604d2b4d3e8dca8cd570ca501", size = 811872 }
wheels = [
    { url = "https://files.pythonhosted.org/packages/aa/12/4792669473297f7973518bec373a955e267deb4339286f882439b8535b39/coverage-7.8.0-cp312-cp312-macosx_10_13_x86_64.whl", hash = "sha256:bbb5cc845a0292e0c520656d19d7ce40e18d0e19b22cb3e0409135a575bf79fc", size = 211684 },
    { url = "https://files.pythonhosted.org/packages/be/e1/2a4ec273894000ebedd789e8f2fc3813fcaf486074f87fd1c5b2cb1c0a2b/coverage-7.8.0-cp312-cp312-macosx_11_0_arm64.whl", hash = "sha256:4dfd9a93db9e78666d178d4f08a5408aa3f2474ad4d0e0378ed5f2ef71640cb6", size = 211935 },
    { url = "https://files.pythonhosted.org/packages/f8/3a/7b14f6e4372786709a361729164125f6b7caf4024ce02e596c4a69bccb89/coverage-7.8.0-cp312-cp312-manylinux_2_17_aarch64.manylinux2014_aarch64.whl", hash = "sha256:f017a61399f13aa6d1039f75cd467be388d157cd81f1a119b9d9a68ba6f2830d", size = 245994 },
    { url = "https://files.pythonhosted.org/packages/54/80/039cc7f1f81dcbd01ea796d36d3797e60c106077e31fd1f526b85337d6a1/coverage-7.8.0-cp312-cp312-manylinux_2_5_i686.manylinux1_i686.manylinux_2_17_i686.manylinux2014_i686.whl", hash = "sha256:0915742f4c82208ebf47a2b154a5334155ed9ef9fe6190674b8a46c2fb89cb05", size = 242885 },
    { url = "https://files.pythonhosted.org/packages/10/e0/dc8355f992b6cc2f9dcd5ef6242b62a3f73264893bc09fbb08bfcab18eb4/coverage-7.8.0-cp312-cp312-manylinux_2_5_x86_64.manylinux1_x86_64.manylinux_2_17_x86_64.manylinux2014_x86_64.whl", hash = "sha256:8a40fcf208e021eb14b0fac6bdb045c0e0cab53105f93ba0d03fd934c956143a", size = 245142 },
    { url = "https://files.pythonhosted.org/packages/43/1b/33e313b22cf50f652becb94c6e7dae25d8f02e52e44db37a82de9ac357e8/coverage-7.8.0-cp312-cp312-musllinux_1_2_aarch64.whl", hash = "sha256:a1f406a8e0995d654b2ad87c62caf6befa767885301f3b8f6f73e6f3c31ec3a6", size = 244906 },
    { url = "https://files.pythonhosted.org/packages/05/08/c0a8048e942e7f918764ccc99503e2bccffba1c42568693ce6955860365e/coverage-7.8.0-cp312-cp312-musllinux_1_2_i686.whl", hash = "sha256:77af0f6447a582fdc7de5e06fa3757a3ef87769fbb0fdbdeba78c23049140a47", size = 243124 },
    { url = "https://files.pythonhosted.org/packages/5b/62/ea625b30623083c2aad645c9a6288ad9fc83d570f9adb913a2abdba562dd/coverage-7.8.0-cp312-cp312-musllinux_1_2_x86_64.whl", hash = "sha256:f2d32f95922927186c6dbc8bc60df0d186b6edb828d299ab10898ef3f40052fe", size = 244317 },
    { url = "https://files.pythonhosted.org/packages/62/cb/3871f13ee1130a6c8f020e2f71d9ed269e1e2124aa3374d2180ee451cee9/coverage-7.8.0-cp312-cp312-win32.whl", hash = "sha256:769773614e676f9d8e8a0980dd7740f09a6ea386d0f383db6821df07d0f08545", size = 214170 },
    { url = "https://files.pythonhosted.org/packages/88/26/69fe1193ab0bfa1eb7a7c0149a066123611baba029ebb448500abd8143f9/coverage-7.8.0-cp312-cp312-win_amd64.whl", hash = "sha256:e5d2b9be5b0693cf21eb4ce0ec8d211efb43966f6657807f6859aab3814f946b", size = 214969 },
    { url = "https://files.pythonhosted.org/packages/f3/21/87e9b97b568e223f3438d93072479c2f36cc9b3f6b9f7094b9d50232acc0/coverage-7.8.0-cp313-cp313-macosx_10_13_x86_64.whl", hash = "sha256:5ac46d0c2dd5820ce93943a501ac5f6548ea81594777ca585bf002aa8854cacd", size = 211708 },
    { url = "https://files.pythonhosted.org/packages/75/be/882d08b28a0d19c9c4c2e8a1c6ebe1f79c9c839eb46d4fca3bd3b34562b9/coverage-7.8.0-cp313-cp313-macosx_11_0_arm64.whl", hash = "sha256:771eb7587a0563ca5bb6f622b9ed7f9d07bd08900f7589b4febff05f469bea00", size = 211981 },
    { url = "https://files.pythonhosted.org/packages/7a/1d/ce99612ebd58082fbe3f8c66f6d8d5694976c76a0d474503fa70633ec77f/coverage-7.8.0-cp313-cp313-manylinux_2_17_aarch64.manylinux2014_aarch64.whl", hash = "sha256:42421e04069fb2cbcbca5a696c4050b84a43b05392679d4068acbe65449b5c64", size = 245495 },
    { url = "https://files.pythonhosted.org/packages/dc/8d/6115abe97df98db6b2bd76aae395fcc941d039a7acd25f741312ced9a78f/coverage-7.8.0-cp313-cp313-manylinux_2_5_i686.manylinux1_i686.manylinux_2_17_i686.manylinux2014_i686.whl", hash = "sha256:554fec1199d93ab30adaa751db68acec2b41c5602ac944bb19187cb9a41a8067", size = 242538 },
    { url = "https://files.pythonhosted.org/packages/cb/74/2f8cc196643b15bc096d60e073691dadb3dca48418f08bc78dd6e899383e/coverage-7.8.0-cp313-cp313-manylinux_2_5_x86_64.manylinux1_x86_64.manylinux_2_17_x86_64.manylinux2014_x86_64.whl", hash = "sha256:5aaeb00761f985007b38cf463b1d160a14a22c34eb3f6a39d9ad6fc27cb73008", size = 244561 },
    { url = "https://files.pythonhosted.org/packages/22/70/c10c77cd77970ac965734fe3419f2c98665f6e982744a9bfb0e749d298f4/coverage-7.8.0-cp313-cp313-musllinux_1_2_aarch64.whl", hash = "sha256:581a40c7b94921fffd6457ffe532259813fc68eb2bdda60fa8cc343414ce3733", size = 244633 },
    { url = "https://files.pythonhosted.org/packages/38/5a/4f7569d946a07c952688debee18c2bb9ab24f88027e3d71fd25dbc2f9dca/coverage-7.8.0-cp313-cp313-musllinux_1_2_i686.whl", hash = "sha256:f319bae0321bc838e205bf9e5bc28f0a3165f30c203b610f17ab5552cff90323", size = 242712 },
    { url = "https://files.pythonhosted.org/packages/bb/a1/03a43b33f50475a632a91ea8c127f7e35e53786dbe6781c25f19fd5a65f8/coverage-7.8.0-cp313-cp313-musllinux_1_2_x86_64.whl", hash = "sha256:04bfec25a8ef1c5f41f5e7e5c842f6b615599ca8ba8391ec33a9290d9d2db3a3", size = 244000 },
    { url = "https://files.pythonhosted.org/packages/6a/89/ab6c43b1788a3128e4d1b7b54214548dcad75a621f9d277b14d16a80d8a1/coverage-7.8.0-cp313-cp313-win32.whl", hash = "sha256:dd19608788b50eed889e13a5d71d832edc34fc9dfce606f66e8f9f917eef910d", size = 214195 },
    { url = "https://files.pythonhosted.org/packages/12/12/6bf5f9a8b063d116bac536a7fb594fc35cb04981654cccb4bbfea5dcdfa0/coverage-7.8.0-cp313-cp313-win_amd64.whl", hash = "sha256:a9abbccd778d98e9c7e85038e35e91e67f5b520776781d9a1e2ee9d400869487", size = 214998 },
    { url = "https://files.pythonhosted.org/packages/2a/e6/1e9df74ef7a1c983a9c7443dac8aac37a46f1939ae3499424622e72a6f78/coverage-7.8.0-cp313-cp313t-macosx_10_13_x86_64.whl", hash = "sha256:18c5ae6d061ad5b3e7eef4363fb27a0576012a7447af48be6c75b88494c6cf25", size = 212541 },
    { url = "https://files.pythonhosted.org/packages/04/51/c32174edb7ee49744e2e81c4b1414ac9df3dacfcb5b5f273b7f285ad43f6/coverage-7.8.0-cp313-cp313t-macosx_11_0_arm64.whl", hash = "sha256:95aa6ae391a22bbbce1b77ddac846c98c5473de0372ba5c463480043a07bff42", size = 212767 },
    { url = "https://files.pythonhosted.org/packages/e9/8f/f454cbdb5212f13f29d4a7983db69169f1937e869a5142bce983ded52162/coverage-7.8.0-cp313-cp313t-manylinux_2_17_aarch64.manylinux2014_aarch64.whl", hash = "sha256:e013b07ba1c748dacc2a80e69a46286ff145935f260eb8c72df7185bf048f502", size = 256997 },
    { url = "https://files.pythonhosted.org/packages/e6/74/2bf9e78b321216d6ee90a81e5c22f912fc428442c830c4077b4a071db66f/coverage-7.8.0-cp313-cp313t-manylinux_2_5_i686.manylinux1_i686.manylinux_2_17_i686.manylinux2014_i686.whl", hash = "sha256:d766a4f0e5aa1ba056ec3496243150698dc0481902e2b8559314368717be82b1", size = 252708 },
    { url = "https://files.pythonhosted.org/packages/92/4d/50d7eb1e9a6062bee6e2f92e78b0998848a972e9afad349b6cdde6fa9e32/coverage-7.8.0-cp313-cp313t-manylinux_2_5_x86_64.manylinux1_x86_64.manylinux_2_17_x86_64.manylinux2014_x86_64.whl", hash = "sha256:ad80e6b4a0c3cb6f10f29ae4c60e991f424e6b14219d46f1e7d442b938ee68a4", size = 255046 },
    { url = "https://files.pythonhosted.org/packages/40/9e/71fb4e7402a07c4198ab44fc564d09d7d0ffca46a9fb7b0a7b929e7641bd/coverage-7.8.0-cp313-cp313t-musllinux_1_2_aarch64.whl", hash = "sha256:b87eb6fc9e1bb8f98892a2458781348fa37e6925f35bb6ceb9d4afd54ba36c73", size = 256139 },
    { url = "https://files.pythonhosted.org/packages/49/1a/78d37f7a42b5beff027e807c2843185961fdae7fe23aad5a4837c93f9d25/coverage-7.8.0-cp313-cp313t-musllinux_1_2_i686.whl", hash = "sha256:d1ba00ae33be84066cfbe7361d4e04dec78445b2b88bdb734d0d1cbab916025a", size = 254307 },
    { url = "https://files.pythonhosted.org/packages/58/e9/8fb8e0ff6bef5e170ee19d59ca694f9001b2ec085dc99b4f65c128bb3f9a/coverage-7.8.0-cp313-cp313t-musllinux_1_2_x86_64.whl", hash = "sha256:f3c38e4e5ccbdc9198aecc766cedbb134b2d89bf64533973678dfcf07effd883", size = 255116 },
    { url = "https://files.pythonhosted.org/packages/56/b0/d968ecdbe6fe0a863de7169bbe9e8a476868959f3af24981f6a10d2b6924/coverage-7.8.0-cp313-cp313t-win32.whl", hash = "sha256:379fe315e206b14e21db5240f89dc0774bdd3e25c3c58c2c733c99eca96f1ada", size = 214909 },
    { url = "https://files.pythonhosted.org/packages/87/e9/d6b7ef9fecf42dfb418d93544af47c940aa83056c49e6021a564aafbc91f/coverage-7.8.0-cp313-cp313t-win_amd64.whl", hash = "sha256:2e4b6b87bb0c846a9315e3ab4be2d52fac905100565f4b92f02c445c8799e257", size = 216068 },
    { url = "https://files.pythonhosted.org/packages/59/f1/4da7717f0063a222db253e7121bd6a56f6fb1ba439dcc36659088793347c/coverage-7.8.0-py3-none-any.whl", hash = "sha256:dbf364b4c5e7bae9250528167dfe40219b62e2d573c854d74be213e1e52069f7", size = 203435 },
]

[[package]]
name = "diff-match-patch"
version = "20230430"
source = { registry = "https://pypi.org/simple" }
sdist = { url = "https://files.pythonhosted.org/packages/48/40/7f0b68e3578453d1ccd3638cfd9682b515b9d22730903a88615f1ee92352/diff-match-patch-20230430.tar.gz", hash = "sha256:953019cdb9c9d2c9e47b5b12bcff3cf4746fc4598eb406076fa1fc27e6a1f15c", size = 43324 }
wheels = [
    { url = "https://files.pythonhosted.org/packages/96/19/2654bccc833c946d94b84e4fa02d1ad1d2ff216bacad2e014a3dd820c735/diff_match_patch-20230430-py3-none-any.whl", hash = "sha256:dce43505fb7b1b317de7195579388df0746d90db07015ed47a85e5e44930ef93", size = 42831 },
]

[[package]]
name = "dill"
version = "0.3.9"
source = { registry = "https://pypi.org/simple" }
sdist = { url = "https://files.pythonhosted.org/packages/70/43/86fe3f9e130c4137b0f1b50784dd70a5087b911fe07fa81e53e0c4c47fea/dill-0.3.9.tar.gz", hash = "sha256:81aa267dddf68cbfe8029c42ca9ec6a4ab3b22371d1c450abc54422577b4512c", size = 187000 }
wheels = [
    { url = "https://files.pythonhosted.org/packages/46/d1/e73b6ad76f0b1fb7f23c35c6d95dbc506a9c8804f43dda8cb5b0fa6331fd/dill-0.3.9-py3-none-any.whl", hash = "sha256:468dff3b89520b474c0397703366b7b95eebe6303f108adf9b19da1f702be87a", size = 119418 },
]

[[package]]
name = "dnspython"
version = "2.7.0"
source = { registry = "https://pypi.org/simple" }
sdist = { url = "https://files.pythonhosted.org/packages/b5/4a/263763cb2ba3816dd94b08ad3a33d5fdae34ecb856678773cc40a3605829/dnspython-2.7.0.tar.gz", hash = "sha256:ce9c432eda0dc91cf618a5cedf1a4e142651196bbcd2c80e89ed5a907e5cfaf1", size = 345197 }
wheels = [
    { url = "https://files.pythonhosted.org/packages/68/1b/e0a87d256e40e8c888847551b20a017a6b98139178505dc7ffb96f04e954/dnspython-2.7.0-py3-none-any.whl", hash = "sha256:b4c34b7d10b51bcc3a5071e7b8dee77939f1e878477eeecc965e9835f63c6c86", size = 313632 },
]

[[package]]
name = "ecdsa"
version = "0.19.1"
source = { registry = "https://pypi.org/simple" }
dependencies = [
    { name = "six" },
]
sdist = { url = "https://files.pythonhosted.org/packages/c0/1f/924e3caae75f471eae4b26bd13b698f6af2c44279f67af317439c2f4c46a/ecdsa-0.19.1.tar.gz", hash = "sha256:478cba7b62555866fcb3bb3fe985e06decbdb68ef55713c4e5ab98c57d508e61", size = 201793 }
wheels = [
    { url = "https://files.pythonhosted.org/packages/cb/a3/460c57f094a4a165c84a1341c373b0a4f5ec6ac244b998d5021aade89b77/ecdsa-0.19.1-py2.py3-none-any.whl", hash = "sha256:30638e27cf77b7e15c4c4cc1973720149e1033827cfd00661ca5c8cc0cdb24c3", size = 150607 },
]

[[package]]
name = "googleapis-common-protos"
version = "1.62.0"
source = { registry = "https://pypi.org/simple" }
dependencies = [
    { name = "protobuf" },
]
sdist = { url = "https://files.pythonhosted.org/packages/4a/5f/eb12d721b45d20a977289d674e179995a0ddab1684d2c61b29a63d43a5f1/googleapis-common-protos-1.62.0.tar.gz", hash = "sha256:83f0ece9f94e5672cced82f592d2a5edf527a96ed1794f0bab36d5735c996277", size = 121172 }
wheels = [
    { url = "https://files.pythonhosted.org/packages/f0/43/c9d8f75ddf08e2a0a27db243c13a700c3cc7ec615b545b697cf6f715ad92/googleapis_common_protos-1.62.0-py2.py3-none-any.whl", hash = "sha256:4750113612205514f9f6aa4cb00d523a94f3e8c06c5ad2fee466387dc4875f07", size = 228660 },
]

[[package]]
name = "grpcio"
version = "1.71.0"
source = { registry = "https://pypi.org/simple" }
sdist = { url = "https://files.pythonhosted.org/packages/1c/95/aa11fc09a85d91fbc7dd405dcb2a1e0256989d67bf89fa65ae24b3ba105a/grpcio-1.71.0.tar.gz", hash = "sha256:2b85f7820475ad3edec209d3d89a7909ada16caab05d3f2e08a7e8ae3200a55c", size = 12549828 }
wheels = [
    { url = "https://files.pythonhosted.org/packages/4c/83/bd4b6a9ba07825bd19c711d8b25874cd5de72c2a3fbf635c3c344ae65bd2/grpcio-1.71.0-cp312-cp312-linux_armv7l.whl", hash = "sha256:0ff35c8d807c1c7531d3002be03221ff9ae15712b53ab46e2a0b4bb271f38537", size = 5184101 },
    { url = "https://files.pythonhosted.org/packages/31/ea/2e0d90c0853568bf714693447f5c73272ea95ee8dad107807fde740e595d/grpcio-1.71.0-cp312-cp312-macosx_10_14_universal2.whl", hash = "sha256:b78a99cd1ece4be92ab7c07765a0b038194ded2e0a26fd654591ee136088d8d7", size = 11310927 },
    { url = "https://files.pythonhosted.org/packages/ac/bc/07a3fd8af80467390af491d7dc66882db43884128cdb3cc8524915e0023c/grpcio-1.71.0-cp312-cp312-manylinux_2_17_aarch64.whl", hash = "sha256:dc1a1231ed23caac1de9f943d031f1bc38d0f69d2a3b243ea0d664fc1fbd7fec", size = 5654280 },
    { url = "https://files.pythonhosted.org/packages/16/af/21f22ea3eed3d0538b6ef7889fce1878a8ba4164497f9e07385733391e2b/grpcio-1.71.0-cp312-cp312-manylinux_2_17_i686.manylinux2014_i686.whl", hash = "sha256:e6beeea5566092c5e3c4896c6d1d307fb46b1d4bdf3e70c8340b190a69198594", size = 6312051 },
    { url = "https://files.pythonhosted.org/packages/49/9d/e12ddc726dc8bd1aa6cba67c85ce42a12ba5b9dd75d5042214a59ccf28ce/grpcio-1.71.0-cp312-cp312-manylinux_2_17_x86_64.manylinux2014_x86_64.whl", hash = "sha256:d5170929109450a2c031cfe87d6716f2fae39695ad5335d9106ae88cc32dc84c", size = 5910666 },
    { url = "https://files.pythonhosted.org/packages/d9/e9/38713d6d67aedef738b815763c25f092e0454dc58e77b1d2a51c9d5b3325/grpcio-1.71.0-cp312-cp312-musllinux_1_1_aarch64.whl", hash = "sha256:5b08d03ace7aca7b2fadd4baf291139b4a5f058805a8327bfe9aece7253b6d67", size = 6012019 },
    { url = "https://files.pythonhosted.org/packages/80/da/4813cd7adbae6467724fa46c952d7aeac5e82e550b1c62ed2aeb78d444ae/grpcio-1.71.0-cp312-cp312-musllinux_1_1_i686.whl", hash = "sha256:f903017db76bf9cc2b2d8bdd37bf04b505bbccad6be8a81e1542206875d0e9db", size = 6637043 },
    { url = "https://files.pythonhosted.org/packages/52/ca/c0d767082e39dccb7985c73ab4cf1d23ce8613387149e9978c70c3bf3b07/grpcio-1.71.0-cp312-cp312-musllinux_1_1_x86_64.whl", hash = "sha256:469f42a0b410883185eab4689060a20488a1a0a00f8bbb3cbc1061197b4c5a79", size = 6186143 },
    { url = "https://files.pythonhosted.org/packages/00/61/7b2c8ec13303f8fe36832c13d91ad4d4ba57204b1c723ada709c346b2271/grpcio-1.71.0-cp312-cp312-win32.whl", hash = "sha256:ad9f30838550695b5eb302add33f21f7301b882937460dd24f24b3cc5a95067a", size = 3604083 },
    { url = "https://files.pythonhosted.org/packages/fd/7c/1e429c5fb26122055d10ff9a1d754790fb067d83c633ff69eddcf8e3614b/grpcio-1.71.0-cp312-cp312-win_amd64.whl", hash = "sha256:652350609332de6dac4ece254e5d7e1ff834e203d6afb769601f286886f6f3a8", size = 4272191 },
    { url = "https://files.pythonhosted.org/packages/04/dd/b00cbb45400d06b26126dcfdbdb34bb6c4f28c3ebbd7aea8228679103ef6/grpcio-1.71.0-cp313-cp313-linux_armv7l.whl", hash = "sha256:cebc1b34ba40a312ab480ccdb396ff3c529377a2fce72c45a741f7215bfe8379", size = 5184138 },
    { url = "https://files.pythonhosted.org/packages/ed/0a/4651215983d590ef53aac40ba0e29dda941a02b097892c44fa3357e706e5/grpcio-1.71.0-cp313-cp313-macosx_10_14_universal2.whl", hash = "sha256:85da336e3649a3d2171e82f696b5cad2c6231fdd5bad52616476235681bee5b3", size = 11310747 },
    { url = "https://files.pythonhosted.org/packages/57/a3/149615b247f321e13f60aa512d3509d4215173bdb982c9098d78484de216/grpcio-1.71.0-cp313-cp313-manylinux_2_17_aarch64.whl", hash = "sha256:f9a412f55bb6e8f3bb000e020dbc1e709627dcb3a56f6431fa7076b4c1aab0db", size = 5653991 },
    { url = "https://files.pythonhosted.org/packages/ca/56/29432a3e8d951b5e4e520a40cd93bebaa824a14033ea8e65b0ece1da6167/grpcio-1.71.0-cp313-cp313-manylinux_2_17_i686.manylinux2014_i686.whl", hash = "sha256:47be9584729534660416f6d2a3108aaeac1122f6b5bdbf9fd823e11fe6fbaa29", size = 6312781 },
    { url = "https://files.pythonhosted.org/packages/a3/f8/286e81a62964ceb6ac10b10925261d4871a762d2a763fbf354115f9afc98/grpcio-1.71.0-cp313-cp313-manylinux_2_17_x86_64.manylinux2014_x86_64.whl", hash = "sha256:7c9c80ac6091c916db81131d50926a93ab162a7e97e4428ffc186b6e80d6dda4", size = 5910479 },
    { url = "https://files.pythonhosted.org/packages/35/67/d1febb49ec0f599b9e6d4d0d44c2d4afdbed9c3e80deb7587ec788fcf252/grpcio-1.71.0-cp313-cp313-musllinux_1_1_aarch64.whl", hash = "sha256:789d5e2a3a15419374b7b45cd680b1e83bbc1e52b9086e49308e2c0b5bbae6e3", size = 6013262 },
    { url = "https://files.pythonhosted.org/packages/a1/04/f9ceda11755f0104a075ad7163fc0d96e2e3a9fe25ef38adfc74c5790daf/grpcio-1.71.0-cp313-cp313-musllinux_1_1_i686.whl", hash = "sha256:1be857615e26a86d7363e8a163fade914595c81fec962b3d514a4b1e8760467b", size = 6643356 },
    { url = "https://files.pythonhosted.org/packages/fb/ce/236dbc3dc77cf9a9242adcf1f62538734ad64727fabf39e1346ad4bd5c75/grpcio-1.71.0-cp313-cp313-musllinux_1_1_x86_64.whl", hash = "sha256:a76d39b5fafd79ed604c4be0a869ec3581a172a707e2a8d7a4858cb05a5a7637", size = 6186564 },
    { url = "https://files.pythonhosted.org/packages/10/fd/b3348fce9dd4280e221f513dd54024e765b21c348bc475516672da4218e9/grpcio-1.71.0-cp313-cp313-win32.whl", hash = "sha256:74258dce215cb1995083daa17b379a1a5a87d275387b7ffe137f1d5131e2cfbb", size = 3601890 },
    { url = "https://files.pythonhosted.org/packages/be/f8/db5d5f3fc7e296166286c2a397836b8b042f7ad1e11028d82b061701f0f7/grpcio-1.71.0-cp313-cp313-win_amd64.whl", hash = "sha256:22c3bc8d488c039a199f7a003a38cb7635db6656fa96437a8accde8322ce2366", size = 4273308 },
]

[[package]]
name = "grpcio-tools"
version = "1.62.0"
source = { registry = "https://pypi.org/simple" }
dependencies = [
    { name = "grpcio" },
    { name = "protobuf" },
    { name = "setuptools" },
]
sdist = { url = "https://files.pythonhosted.org/packages/19/6e/73feb7c3762595049d0b95490fb486d0af16aa92d72a58b4ada2f1ab7e79/grpcio-tools-1.62.0.tar.gz", hash = "sha256:7fca6ecfbbf0549058bb29dcc6e435d885b878d07701e77ac58e1e1f591736dc", size = 4613875 }
wheels = [
    { url = "https://files.pythonhosted.org/packages/fc/c7/ebd2ad44f713bad516f58cca94cb0d738810575e53eec518cb46072caa96/grpcio_tools-1.62.0-cp312-cp312-linux_armv7l.whl", hash = "sha256:f0884eaf6a2bbd7b03fea456e808909ee48dd4f7f455519d67defda791116368", size = 2701352 },
    { url = "https://files.pythonhosted.org/packages/73/60/d0bc12084d2c9c784021fd758d3e254d81ff963fd9f41d436863624d1ca7/grpcio_tools-1.62.0-cp312-cp312-macosx_10_10_universal2.whl", hash = "sha256:6b900ae319b6f9ac1be0ca572dfb41c23a7ff6fcbf36e3be6d3054e1e4c60de6", size = 5147694 },
    { url = "https://files.pythonhosted.org/packages/b3/ad/b6c93a2154fdd67c0eede26a84fc1336b62db53a2b6a1badc2739889956c/grpcio_tools-1.62.0-cp312-cp312-manylinux_2_17_aarch64.whl", hash = "sha256:3bbe79b134dfb7c98cf60e4962e31039bef824834cc7034bdf1886a2ed1097f9", size = 2720538 },
    { url = "https://files.pythonhosted.org/packages/81/22/709e5b525f1b3f90b48b354b53e1c8090a54a327da3ecac9852b8b91455d/grpcio_tools-1.62.0-cp312-cp312-manylinux_2_17_i686.manylinux2014_i686.whl", hash = "sha256:77196c7ac8741d4a2aebb023bcc2964ac65ca44180fd791640889ab2afed3e47", size = 3071571 },
    { url = "https://files.pythonhosted.org/packages/0d/65/4db1cb89bcdaa93517e86df53398747406587d6180be2e1866ac2937730f/grpcio_tools-1.62.0-cp312-cp312-manylinux_2_17_x86_64.manylinux2014_x86_64.whl", hash = "sha256:b65288ebe12e38dd3650fea65d82fcce0d35df1ae4a770b525c10119ee71962f", size = 2806205 },
    { url = "https://files.pythonhosted.org/packages/91/5d/80bde179e79e06a4033fa55d238d4954ab09499acfe2fbedbd5be9ffa216/grpcio_tools-1.62.0-cp312-cp312-musllinux_1_1_i686.whl", hash = "sha256:52b216c458458f6c292e12428916e80974c5113abc505a61e7b0b9f8932a785d", size = 3685811 },
    { url = "https://files.pythonhosted.org/packages/1a/18/924e6c00a3e6b6a82b7d094ad07259deb439e9cbe1888fd6ef5ef693b359/grpcio_tools-1.62.0-cp312-cp312-musllinux_1_1_x86_64.whl", hash = "sha256:88aa62303278aec45bbb26bf679269c7890346c37140ae30e39da1070c341e11", size = 3298377 },
    { url = "https://files.pythonhosted.org/packages/3a/61/32d0d4a08b94a28b85d689f0ea2e26eb398b19d8089b631343c73f9240c8/grpcio_tools-1.62.0-cp312-cp312-win32.whl", hash = "sha256:bb6802d63e42734d2baf02e1343377fe18590ed6a1f5ffbdebbbe0f8331f176b", size = 926419 },
    { url = "https://files.pythonhosted.org/packages/f1/09/71d00eb23b9cba10a4aafb2c95355245a1acbd0185b1cf06155d9d64c026/grpcio_tools-1.62.0-cp312-cp312-win_amd64.whl", hash = "sha256:d5652d3a52a2e8e1d9bdf28fbd15e21b166e31b968cd7c8c604bf31611c0bb5b", size = 1072863 },
]

[[package]]
name = "h11"
version = "0.14.0"
source = { registry = "https://pypi.org/simple" }
sdist = { url = "https://files.pythonhosted.org/packages/f5/38/3af3d3633a34a3316095b39c8e8fb4853a28a536e55d347bd8d8e9a14b03/h11-0.14.0.tar.gz", hash = "sha256:8f19fbbe99e72420ff35c00b27a34cb9937e902a8b810e2c88300c6f0a3b699d", size = 100418 }
wheels = [
    { url = "https://files.pythonhosted.org/packages/95/04/ff642e65ad6b90db43e668d70ffb6736436c7ce41fcc549f4e9472234127/h11-0.14.0-py3-none-any.whl", hash = "sha256:e3fe4ac4b851c468cc8363d500db52c2ead036020723024a109d37346efaa761", size = 58259 },
]

[[package]]
name = "hive-nectar"
version = "0.0.5"
<<<<<<< HEAD
source = { git = "https://github.com/TheCrazyGM/hive-nectar.git#8311808e3710c834efedccc1d75b3c6f66b87572" }
=======
source = { git = "https://github.com/TheCrazyGM/hive-nectar.git?branch=main#8311808e3710c834efedccc1d75b3c6f66b87572" }
>>>>>>> fd80f1fa
dependencies = [
    { name = "appdirs" },
    { name = "asn1crypto" },
    { name = "click" },
    { name = "click-shell" },
    { name = "diff-match-patch" },
    { name = "ecdsa" },
    { name = "prettytable" },
    { name = "pycryptodomex" },
    { name = "requests" },
    { name = "ruamel-yaml" },
    { name = "scrypt" },
    { name = "websocket-client" },
]

[[package]]
name = "httpcore"
version = "1.0.7"
source = { registry = "https://pypi.org/simple" }
dependencies = [
    { name = "certifi" },
    { name = "h11" },
]
sdist = { url = "https://files.pythonhosted.org/packages/6a/41/d7d0a89eb493922c37d343b607bc1b5da7f5be7e383740b4753ad8943e90/httpcore-1.0.7.tar.gz", hash = "sha256:8551cb62a169ec7162ac7be8d4817d561f60e08eaa485234898414bb5a8a0b4c", size = 85196 }
wheels = [
    { url = "https://files.pythonhosted.org/packages/87/f5/72347bc88306acb359581ac4d52f23c0ef445b57157adedb9aee0cd689d2/httpcore-1.0.7-py3-none-any.whl", hash = "sha256:a3fff8f43dc260d5bd363d9f9cf1830fa3a458b332856f34282de498ed420edd", size = 78551 },
]

[[package]]
name = "httpx"
version = "0.28.1"
source = { registry = "https://pypi.org/simple" }
dependencies = [
    { name = "anyio" },
    { name = "certifi" },
    { name = "httpcore" },
    { name = "idna" },
]
sdist = { url = "https://files.pythonhosted.org/packages/b1/df/48c586a5fe32a0f01324ee087459e112ebb7224f646c0b5023f5e79e9956/httpx-0.28.1.tar.gz", hash = "sha256:75e98c5f16b0f35b567856f597f06ff2270a374470a5c2392242528e3e3e42fc", size = 141406 }
wheels = [
    { url = "https://files.pythonhosted.org/packages/2a/39/e50c7c3a983047577ee07d2a9e53faf5a69493943ec3f6a384bdc792deb2/httpx-0.28.1-py3-none-any.whl", hash = "sha256:d909fcccc110f8c7faf814ca82a9a4d816bc5a6dbfea25d6591d6985b8ba59ad", size = 73517 },
]

[[package]]
name = "idna"
version = "3.10"
source = { registry = "https://pypi.org/simple" }
sdist = { url = "https://files.pythonhosted.org/packages/f1/70/7703c29685631f5a7590aa73f1f1d3fa9a380e654b86af429e0934a32f7d/idna-3.10.tar.gz", hash = "sha256:12f65c9b470abda6dc35cf8e63cc574b1c52b11df2c86030af0ac09b01b13ea9", size = 190490 }
wheels = [
    { url = "https://files.pythonhosted.org/packages/76/c6/c88e154df9c4e1a2a66ccf0005a88dfb2650c1dffb6f5ce603dfbd452ce3/idna-3.10-py3-none-any.whl", hash = "sha256:946d195a0d259cbba61165e88e65941f16e9b36ea6ddb97f00452bae8b1287d3", size = 70442 },
]

[[package]]
name = "iniconfig"
version = "2.1.0"
source = { registry = "https://pypi.org/simple" }
sdist = { url = "https://files.pythonhosted.org/packages/f2/97/ebf4da567aa6827c909642694d71c9fcf53e5b504f2d96afea02718862f3/iniconfig-2.1.0.tar.gz", hash = "sha256:3abbd2e30b36733fee78f9c7f7308f2d0050e88f0087fd25c2645f63c773e1c7", size = 4793 }
wheels = [
    { url = "https://files.pythonhosted.org/packages/2c/e1/e6716421ea10d38022b952c159d5161ca1193197fb744506875fbb87ea7b/iniconfig-2.1.0-py3-none-any.whl", hash = "sha256:9deba5723312380e77435581c6bf4935c94cbfab9b1ed33ef8d238ea168eb760", size = 6050 },
]

[[package]]
name = "markdown-it-py"
version = "3.0.0"
source = { registry = "https://pypi.org/simple" }
dependencies = [
    { name = "mdurl" },
]
sdist = { url = "https://files.pythonhosted.org/packages/38/71/3b932df36c1a044d397a1f92d1cf91ee0a503d91e470cbd670aa66b07ed0/markdown-it-py-3.0.0.tar.gz", hash = "sha256:e3f60a94fa066dc52ec76661e37c851cb232d92f9886b15cb560aaada2df8feb", size = 74596 }
wheels = [
    { url = "https://files.pythonhosted.org/packages/42/d7/1ec15b46af6af88f19b8e5ffea08fa375d433c998b8a7639e76935c14f1f/markdown_it_py-3.0.0-py3-none-any.whl", hash = "sha256:355216845c60bd96232cd8d8c40e8f9765cc86f46880e43a8fd22dc1a1a8cab1", size = 87528 },
]

[[package]]
name = "mdurl"
version = "0.1.2"
source = { registry = "https://pypi.org/simple" }
sdist = { url = "https://files.pythonhosted.org/packages/d6/54/cfe61301667036ec958cb99bd3efefba235e65cdeb9c84d24a8293ba1d90/mdurl-0.1.2.tar.gz", hash = "sha256:bb413d29f5eea38f31dd4754dd7377d4465116fb207585f97bf925588687c1ba", size = 8729 }
wheels = [
    { url = "https://files.pythonhosted.org/packages/b3/38/89ba8ad64ae25be8de66a6d463314cf1eb366222074cfda9ee839c56a4b4/mdurl-0.1.2-py3-none-any.whl", hash = "sha256:84008a41e51615a49fc9966191ff91509e3c40b939176e643fd50a5c2196b8f8", size = 9979 },
]

[[package]]
name = "mongomock"
version = "4.3.0"
source = { registry = "https://pypi.org/simple" }
dependencies = [
    { name = "packaging" },
    { name = "pytz" },
    { name = "sentinels" },
]
sdist = { url = "https://files.pythonhosted.org/packages/4d/a4/4a560a9f2a0bec43d5f63104f55bc48666d619ca74825c8ae156b08547cf/mongomock-4.3.0.tar.gz", hash = "sha256:32667b79066fabc12d4f17f16a8fd7361b5f4435208b3ba32c226e52212a8c30", size = 135862 }
wheels = [
    { url = "https://files.pythonhosted.org/packages/94/4d/8bea712978e3aff017a2ab50f262c620e9239cc36f348aae45e48d6a4786/mongomock-4.3.0-py2.py3-none-any.whl", hash = "sha256:5ef86bd12fc8806c6e7af32f21266c61b6c4ba96096f85129852d1c4fec1327e", size = 64891 },
]

[[package]]
name = "mongomock-motor"
version = "0.0.35"
source = { registry = "https://pypi.org/simple" }
dependencies = [
    { name = "mongomock" },
]
sdist = { url = "https://files.pythonhosted.org/packages/b7/e0/a74e64569d0fa8211ed69a86809b7f65898925a66f968cc8c51cd295a065/mongomock_motor-0.0.35.tar.gz", hash = "sha256:123aae6286013e0cfbcb3bd331120ef5cd01b26719d1bea561759fb415ffa091", size = 4982 }
wheels = [
    { url = "https://files.pythonhosted.org/packages/f2/f6/a8f89e149b58195dbe562b1c214c4bd1573415a09486e4b41aff59b7df07/mongomock_motor-0.0.35-py3-none-any.whl", hash = "sha256:ea18d51887c77fc4e3c0491c33fdc4c0963308319168658d0fe907227b46e9d3", size = 5928 },
]

[[package]]
name = "motor"
version = "3.7.0"
source = { registry = "https://pypi.org/simple" }
dependencies = [
    { name = "pymongo" },
]
sdist = { url = "https://files.pythonhosted.org/packages/2b/c0/b94558a88fb8406b092bb180c6fa5fb3068f8ec2c7e84dd2b0625f4f4f6e/motor-3.7.0.tar.gz", hash = "sha256:0dfa1f12c812bd90819c519b78bed626b5a9dbb29bba079ccff2bfa8627e0fec", size = 279745 }
wheels = [
    { url = "https://files.pythonhosted.org/packages/ab/a6/e915e3225cc431c7ff07fd3e5ae138f6eb1c3ef4f8e8356cab1ea5dc1ed5/motor-3.7.0-py3-none-any.whl", hash = "sha256:61bdf1afded179f008d423f98066348157686f25a90776ea155db5f47f57d605", size = 74811 },
]

[[package]]
name = "mypy"
version = "1.15.0"
source = { registry = "https://pypi.org/simple" }
dependencies = [
    { name = "mypy-extensions" },
    { name = "typing-extensions" },
]
sdist = { url = "https://files.pythonhosted.org/packages/ce/43/d5e49a86afa64bd3839ea0d5b9c7103487007d728e1293f52525d6d5486a/mypy-1.15.0.tar.gz", hash = "sha256:404534629d51d3efea5c800ee7c42b72a6554d6c400e6a79eafe15d11341fd43", size = 3239717 }
wheels = [
    { url = "https://files.pythonhosted.org/packages/98/3a/03c74331c5eb8bd025734e04c9840532226775c47a2c39b56a0c8d4f128d/mypy-1.15.0-cp312-cp312-macosx_10_13_x86_64.whl", hash = "sha256:aea39e0583d05124836ea645f412e88a5c7d0fd77a6d694b60d9b6b2d9f184fd", size = 10793981 },
    { url = "https://files.pythonhosted.org/packages/f0/1a/41759b18f2cfd568848a37c89030aeb03534411eef981df621d8fad08a1d/mypy-1.15.0-cp312-cp312-macosx_11_0_arm64.whl", hash = "sha256:2f2147ab812b75e5b5499b01ade1f4a81489a147c01585cda36019102538615f", size = 9749175 },
    { url = "https://files.pythonhosted.org/packages/12/7e/873481abf1ef112c582db832740f4c11b2bfa510e829d6da29b0ab8c3f9c/mypy-1.15.0-cp312-cp312-manylinux_2_17_aarch64.manylinux2014_aarch64.manylinux_2_28_aarch64.whl", hash = "sha256:ce436f4c6d218a070048ed6a44c0bbb10cd2cc5e272b29e7845f6a2f57ee4464", size = 11455675 },
    { url = "https://files.pythonhosted.org/packages/b3/d0/92ae4cde706923a2d3f2d6c39629134063ff64b9dedca9c1388363da072d/mypy-1.15.0-cp312-cp312-manylinux_2_17_x86_64.manylinux2014_x86_64.manylinux_2_28_x86_64.whl", hash = "sha256:8023ff13985661b50a5928fc7a5ca15f3d1affb41e5f0a9952cb68ef090b31ee", size = 12410020 },
    { url = "https://files.pythonhosted.org/packages/46/8b/df49974b337cce35f828ba6fda228152d6db45fed4c86ba56ffe442434fd/mypy-1.15.0-cp312-cp312-musllinux_1_2_x86_64.whl", hash = "sha256:1124a18bc11a6a62887e3e137f37f53fbae476dc36c185d549d4f837a2a6a14e", size = 12498582 },
    { url = "https://files.pythonhosted.org/packages/13/50/da5203fcf6c53044a0b699939f31075c45ae8a4cadf538a9069b165c1050/mypy-1.15.0-cp312-cp312-win_amd64.whl", hash = "sha256:171a9ca9a40cd1843abeca0e405bc1940cd9b305eaeea2dda769ba096932bb22", size = 9366614 },
    { url = "https://files.pythonhosted.org/packages/6a/9b/fd2e05d6ffff24d912f150b87db9e364fa8282045c875654ce7e32fffa66/mypy-1.15.0-cp313-cp313-macosx_10_13_x86_64.whl", hash = "sha256:93faf3fdb04768d44bf28693293f3904bbb555d076b781ad2530214ee53e3445", size = 10788592 },
    { url = "https://files.pythonhosted.org/packages/74/37/b246d711c28a03ead1fd906bbc7106659aed7c089d55fe40dd58db812628/mypy-1.15.0-cp313-cp313-macosx_11_0_arm64.whl", hash = "sha256:811aeccadfb730024c5d3e326b2fbe9249bb7413553f15499a4050f7c30e801d", size = 9753611 },
    { url = "https://files.pythonhosted.org/packages/a6/ac/395808a92e10cfdac8003c3de9a2ab6dc7cde6c0d2a4df3df1b815ffd067/mypy-1.15.0-cp313-cp313-manylinux_2_17_aarch64.manylinux2014_aarch64.manylinux_2_28_aarch64.whl", hash = "sha256:98b7b9b9aedb65fe628c62a6dc57f6d5088ef2dfca37903a7d9ee374d03acca5", size = 11438443 },
    { url = "https://files.pythonhosted.org/packages/d2/8b/801aa06445d2de3895f59e476f38f3f8d610ef5d6908245f07d002676cbf/mypy-1.15.0-cp313-cp313-manylinux_2_17_x86_64.manylinux2014_x86_64.manylinux_2_28_x86_64.whl", hash = "sha256:c43a7682e24b4f576d93072216bf56eeff70d9140241f9edec0c104d0c515036", size = 12402541 },
    { url = "https://files.pythonhosted.org/packages/c7/67/5a4268782eb77344cc613a4cf23540928e41f018a9a1ec4c6882baf20ab8/mypy-1.15.0-cp313-cp313-musllinux_1_2_x86_64.whl", hash = "sha256:baefc32840a9f00babd83251560e0ae1573e2f9d1b067719479bfb0e987c6357", size = 12494348 },
    { url = "https://files.pythonhosted.org/packages/83/3e/57bb447f7bbbfaabf1712d96f9df142624a386d98fb026a761532526057e/mypy-1.15.0-cp313-cp313-win_amd64.whl", hash = "sha256:b9378e2c00146c44793c98b8d5a61039a048e31f429fb0eb546d93f4b000bedf", size = 9373648 },
    { url = "https://files.pythonhosted.org/packages/09/4e/a7d65c7322c510de2c409ff3828b03354a7c43f5a8ed458a7a131b41c7b9/mypy-1.15.0-py3-none-any.whl", hash = "sha256:5469affef548bd1895d86d3bf10ce2b44e33d86923c29e4d675b3e323437ea3e", size = 2221777 },
]

[[package]]
name = "mypy-extensions"
version = "1.0.0"
source = { registry = "https://pypi.org/simple" }
sdist = { url = "https://files.pythonhosted.org/packages/98/a4/1ab47638b92648243faf97a5aeb6ea83059cc3624972ab6b8d2316078d3f/mypy_extensions-1.0.0.tar.gz", hash = "sha256:75dbf8955dc00442a438fc4d0666508a9a97b6bd41aa2f0ffe9d2f2725af0782", size = 4433 }
wheels = [
    { url = "https://files.pythonhosted.org/packages/2a/e2/5d3f6ada4297caebe1a2add3b126fe800c96f56dbe5d1988a2cbe0b267aa/mypy_extensions-1.0.0-py3-none-any.whl", hash = "sha256:4392f6c0eb8a5668a69e23d168ffa70f0be9ccfd32b5cc2d26a34ae5b844552d", size = 4695 },
]

[[package]]
name = "mypy-protobuf"
version = "3.6.0"
source = { registry = "https://pypi.org/simple" }
dependencies = [
    { name = "protobuf" },
    { name = "types-protobuf" },
]
sdist = { url = "https://files.pythonhosted.org/packages/4d/6f/282d64d66bf48ce60e38a6560753f784e0f88ab245ac2fb5e93f701a36cd/mypy-protobuf-3.6.0.tar.gz", hash = "sha256:02f242eb3409f66889f2b1a3aa58356ec4d909cdd0f93115622e9e70366eca3c", size = 24445 }
wheels = [
    { url = "https://files.pythonhosted.org/packages/e8/73/d6b999782ae22f16971cc05378b3b33f6a89ede3b9619e8366aa23484bca/mypy_protobuf-3.6.0-py3-none-any.whl", hash = "sha256:56176e4d569070e7350ea620262478b49b7efceba4103d468448f1d21492fd6c", size = 16434 },
]

[[package]]
name = "packaging"
version = "24.2"
source = { registry = "https://pypi.org/simple" }
sdist = { url = "https://files.pythonhosted.org/packages/d0/63/68dbb6eb2de9cb10ee4c9c14a0148804425e13c4fb20d61cce69f53106da/packaging-24.2.tar.gz", hash = "sha256:c228a6dc5e932d346bc5739379109d49e8853dd8223571c7c5b55260edc0b97f", size = 163950 }
wheels = [
    { url = "https://files.pythonhosted.org/packages/88/ef/eb23f262cca3c0c4eb7ab1933c3b1f03d021f2c48f54763065b6f0e321be/packaging-24.2-py3-none-any.whl", hash = "sha256:09abb1bccd265c01f4a3aa3f7a7db064b36514d2cba19a2f694fe6150451a759", size = 65451 },
]

[[package]]
name = "pathspec"
version = "0.12.1"
source = { registry = "https://pypi.org/simple" }
sdist = { url = "https://files.pythonhosted.org/packages/ca/bc/f35b8446f4531a7cb215605d100cd88b7ac6f44ab3fc94870c120ab3adbf/pathspec-0.12.1.tar.gz", hash = "sha256:a482d51503a1ab33b1c67a6c3813a26953dbdc71c31dacaef9a838c4e29f5712", size = 51043 }
wheels = [
    { url = "https://files.pythonhosted.org/packages/cc/20/ff623b09d963f88bfde16306a54e12ee5ea43e9b597108672ff3a408aad6/pathspec-0.12.1-py3-none-any.whl", hash = "sha256:a0d503e138a4c123b27490a4f7beda6a01c6f288df0e4a8b79c7eb0dc7b4cc08", size = 31191 },
]

[[package]]
name = "platformdirs"
version = "4.3.7"
source = { registry = "https://pypi.org/simple" }
sdist = { url = "https://files.pythonhosted.org/packages/b6/2d/7d512a3913d60623e7eb945c6d1b4f0bddf1d0b7ada5225274c87e5b53d1/platformdirs-4.3.7.tar.gz", hash = "sha256:eb437d586b6a0986388f0d6f74aa0cde27b48d0e3d66843640bfb6bdcdb6e351", size = 21291 }
wheels = [
    { url = "https://files.pythonhosted.org/packages/6d/45/59578566b3275b8fd9157885918fcd0c4d74162928a5310926887b856a51/platformdirs-4.3.7-py3-none-any.whl", hash = "sha256:a03875334331946f13c549dbd8f4bac7a13a50a895a0eb1e8c6a8ace80d40a94", size = 18499 },
]

[[package]]
name = "pluggy"
version = "1.5.0"
source = { registry = "https://pypi.org/simple" }
sdist = { url = "https://files.pythonhosted.org/packages/96/2d/02d4312c973c6050a18b314a5ad0b3210edb65a906f868e31c111dede4a6/pluggy-1.5.0.tar.gz", hash = "sha256:2cffa88e94fdc978c4c574f15f9e59b7f4201d439195c3715ca9e2486f1d0cf1", size = 67955 }
wheels = [
    { url = "https://files.pythonhosted.org/packages/88/5f/e351af9a41f866ac3f1fac4ca0613908d9a41741cfcf2228f4ad853b697d/pluggy-1.5.0-py3-none-any.whl", hash = "sha256:44e1ad92c8ca002de6377e165f3e0f1be63266ab4d554740532335b9d75ea669", size = 20556 },
]

[[package]]
name = "prettytable"
version = "3.8.0"
source = { registry = "https://pypi.org/simple" }
dependencies = [
    { name = "wcwidth" },
]
sdist = { url = "https://files.pythonhosted.org/packages/18/fa/82e719efc465238383f099c08b5284b974f5002dbe12050bcbbc912366eb/prettytable-3.8.0.tar.gz", hash = "sha256:031eae6a9102017e8c7c7906460d150b7ed78b20fd1d8c8be4edaf88556c07ce", size = 47735 }
wheels = [
    { url = "https://files.pythonhosted.org/packages/25/1e/4c284713b092ec384fad4399452f43f6446ad9aabc9c0b3c3c0920cc53b6/prettytable-3.8.0-py3-none-any.whl", hash = "sha256:03481bca25ae0c28958c8cd6ac5165c159ce89f7ccde04d5c899b24b68bb13b7", size = 27764 },
]

[[package]]
name = "protobuf"
version = "4.25.6"
source = { registry = "https://pypi.org/simple" }
sdist = { url = "https://files.pythonhosted.org/packages/48/d5/cccc7e82bbda9909ced3e7a441a24205ea07fea4ce23a772743c0c7611fa/protobuf-4.25.6.tar.gz", hash = "sha256:f8cfbae7c5afd0d0eaccbe73267339bff605a2315860bb1ba08eb66670a9a91f", size = 380631 }
wheels = [
    { url = "https://files.pythonhosted.org/packages/42/41/0ff3559d9a0fbdb37c9452f2b84e61f7784d8d7b9850182c7ef493f523ee/protobuf-4.25.6-cp310-abi3-win32.whl", hash = "sha256:61df6b5786e2b49fc0055f636c1e8f0aff263808bb724b95b164685ac1bcc13a", size = 392454 },
    { url = "https://files.pythonhosted.org/packages/79/84/c700d6c3f3be770495b08a1c035e330497a31420e4a39a24c22c02cefc6c/protobuf-4.25.6-cp310-abi3-win_amd64.whl", hash = "sha256:b8f837bfb77513fe0e2f263250f423217a173b6d85135be4d81e96a4653bcd3c", size = 413443 },
    { url = "https://files.pythonhosted.org/packages/b7/03/361e87cc824452376c2abcef0eabd18da78a7439479ec6541cf29076a4dc/protobuf-4.25.6-cp37-abi3-macosx_10_9_universal2.whl", hash = "sha256:6d4381f2417606d7e01750e2729fe6fbcda3f9883aa0c32b51d23012bded6c91", size = 394246 },
    { url = "https://files.pythonhosted.org/packages/64/d5/7dbeb69b74fa88f297c6d8f11b7c9cef0c2e2fb1fdf155c2ca5775cfa998/protobuf-4.25.6-cp37-abi3-manylinux2014_aarch64.whl", hash = "sha256:5dd800da412ba7f6f26d2c08868a5023ce624e1fdb28bccca2dc957191e81fb5", size = 293714 },
    { url = "https://files.pythonhosted.org/packages/d4/f0/6d5c100f6b18d973e86646aa5fc09bc12ee88a28684a56fd95511bceee68/protobuf-4.25.6-cp37-abi3-manylinux2014_x86_64.whl", hash = "sha256:4434ff8bb5576f9e0c78f47c41cdf3a152c0b44de475784cd3fd170aef16205a", size = 294634 },
    { url = "https://files.pythonhosted.org/packages/71/eb/be11a1244d0e58ee04c17a1f939b100199063e26ecca8262c04827fe0bf5/protobuf-4.25.6-py3-none-any.whl", hash = "sha256:07972021c8e30b870cfc0863409d033af940213e0e7f64e27fe017b929d2c9f7", size = 156466 },
]

[[package]]
name = "pycryptodome"
version = "3.22.0"
source = { registry = "https://pypi.org/simple" }
sdist = { url = "https://files.pythonhosted.org/packages/44/e6/099310419df5ada522ff34ffc2f1a48a11b37fc6a76f51a6854c182dbd3e/pycryptodome-3.22.0.tar.gz", hash = "sha256:fd7ab568b3ad7b77c908d7c3f7e167ec5a8f035c64ff74f10d47a4edd043d723", size = 4917300 }
wheels = [
    { url = "https://files.pythonhosted.org/packages/1f/65/a05831c3e4bcd1bf6c2a034e399f74b3d6f30bb4e37e36b9c310c09dc8c0/pycryptodome-3.22.0-cp37-abi3-macosx_10_9_universal2.whl", hash = "sha256:009e1c80eea42401a5bd5983c4bab8d516aef22e014a4705622e24e6d9d703c6", size = 2490637 },
    { url = "https://files.pythonhosted.org/packages/5c/76/ff3c2e7a60d17c080c4c6120ebaf60f38717cd387e77f84da4dcf7f64ff0/pycryptodome-3.22.0-cp37-abi3-macosx_10_9_x86_64.whl", hash = "sha256:3b76fa80daeff9519d7e9f6d9e40708f2fce36b9295a847f00624a08293f4f00", size = 1635372 },
    { url = "https://files.pythonhosted.org/packages/cc/7f/cc5d6da0dbc36acd978d80a72b228e33aadaec9c4f91c93221166d8bdc05/pycryptodome-3.22.0-cp37-abi3-manylinux_2_17_aarch64.manylinux2014_aarch64.whl", hash = "sha256:a31fa5914b255ab62aac9265654292ce0404f6b66540a065f538466474baedbc", size = 2177456 },
    { url = "https://files.pythonhosted.org/packages/92/65/35f5063e68790602d892ad36e35ac723147232a9084d1999630045c34593/pycryptodome-3.22.0-cp37-abi3-manylinux_2_17_x86_64.manylinux2014_x86_64.whl", hash = "sha256:a0092fd476701eeeb04df5cc509d8b739fa381583cda6a46ff0a60639b7cd70d", size = 2263744 },
    { url = "https://files.pythonhosted.org/packages/cc/67/46acdd35b1081c3dbc72dc466b1b95b80d2f64cad3520f994a9b6c5c7d00/pycryptodome-3.22.0-cp37-abi3-manylinux_2_5_i686.manylinux1_i686.manylinux_2_17_i686.manylinux2014_i686.whl", hash = "sha256:18d5b0ddc7cf69231736d778bd3ae2b3efb681ae33b64b0c92fb4626bb48bb89", size = 2303356 },
    { url = "https://files.pythonhosted.org/packages/3d/f9/a4f8a83384626098e3f55664519bec113002b9ef751887086ae63a53135a/pycryptodome-3.22.0-cp37-abi3-musllinux_1_2_aarch64.whl", hash = "sha256:f6cf6aa36fcf463e622d2165a5ad9963b2762bebae2f632d719dfb8544903cf5", size = 2176714 },
    { url = "https://files.pythonhosted.org/packages/88/65/e5f8c3a885f70a6e05c84844cd5542120576f4369158946e8cfc623a464d/pycryptodome-3.22.0-cp37-abi3-musllinux_1_2_i686.whl", hash = "sha256:aec7b40a7ea5af7c40f8837adf20a137d5e11a6eb202cde7e588a48fb2d871a8", size = 2337329 },
    { url = "https://files.pythonhosted.org/packages/b8/2a/25e0be2b509c28375c7f75c7e8d8d060773f2cce4856a1654276e3202339/pycryptodome-3.22.0-cp37-abi3-musllinux_1_2_x86_64.whl", hash = "sha256:d21c1eda2f42211f18a25db4eaf8056c94a8563cd39da3683f89fe0d881fb772", size = 2262255 },
    { url = "https://files.pythonhosted.org/packages/41/58/60917bc4bbd91712e53ce04daf237a74a0ad731383a01288130672994328/pycryptodome-3.22.0-cp37-abi3-win32.whl", hash = "sha256:f02baa9f5e35934c6e8dcec91fcde96612bdefef6e442813b8ea34e82c84bbfb", size = 1763403 },
    { url = "https://files.pythonhosted.org/packages/55/f4/244c621afcf7867e23f63cfd7a9630f14cfe946c9be7e566af6c3915bcde/pycryptodome-3.22.0-cp37-abi3-win_amd64.whl", hash = "sha256:d086aed307e96d40c23c42418cbbca22ecc0ab4a8a0e24f87932eeab26c08627", size = 1794568 },
]

[[package]]
name = "pycryptodomex"
version = "3.22.0"
source = { registry = "https://pypi.org/simple" }
sdist = { url = "https://files.pythonhosted.org/packages/ba/d5/861a7daada160fcf6b0393fb741eeb0d0910b039ad7f0cd56c39afdd4a20/pycryptodomex-3.22.0.tar.gz", hash = "sha256:a1da61bacc22f93a91cbe690e3eb2022a03ab4123690ab16c46abb693a9df63d", size = 4917584 }
wheels = [
    { url = "https://files.pythonhosted.org/packages/62/c2/8c97e649ccd3886eaf4918bd87791d3b52e80ba5b9c4678e2b631f2f8340/pycryptodomex-3.22.0-cp37-abi3-macosx_10_9_universal2.whl", hash = "sha256:aef4590263b9f2f6283469e998574d0bd45c14fb262241c27055b82727426157", size = 2494197 },
    { url = "https://files.pythonhosted.org/packages/f1/62/e947c35efebf95ba9bfe3fd76d766caa8d66d3f5d440fca05328c18b3352/pycryptodomex-3.22.0-cp37-abi3-macosx_10_9_x86_64.whl", hash = "sha256:5ac608a6dce9418d4f300fab7ba2f7d499a96b462f2b9b5c90d8d994cd36dcad", size = 1638999 },
    { url = "https://files.pythonhosted.org/packages/51/af/f877f8ec1c4185e3ede3bf2beb286e5150099d2b3cba528c98d832372f38/pycryptodomex-3.22.0-cp37-abi3-manylinux_2_17_aarch64.manylinux2014_aarch64.whl", hash = "sha256:7a24f681365ec9757ccd69b85868bbd7216ba451d0f86f6ea0eed75eeb6975db", size = 2181008 },
    { url = "https://files.pythonhosted.org/packages/6f/72/e7e748c682c889f30a0a7c3072a27a002b50a6cf5912ad1ce1269e327f40/pycryptodomex-3.22.0-cp37-abi3-manylinux_2_17_x86_64.manylinux2014_x86_64.whl", hash = "sha256:259664c4803a1fa260d5afb322972813c5fe30ea8b43e54b03b7e3a27b30856b", size = 2267300 },
    { url = "https://files.pythonhosted.org/packages/a9/ff/c45a97427aefbea07e8e6f2e08b10b4f2b287b99997bd22a4cef913e53a6/pycryptodomex-3.22.0-cp37-abi3-manylinux_2_5_i686.manylinux1_i686.manylinux_2_17_i686.manylinux2014_i686.whl", hash = "sha256:7127d9de3c7ce20339e06bcd4f16f1a1a77f1471bcf04e3b704306dde101b719", size = 2306939 },
    { url = "https://files.pythonhosted.org/packages/80/c7/cfbdd748a45b7fe8769a5494f130b092e9392e780ad204b5bc39c1a3a521/pycryptodomex-3.22.0-cp37-abi3-musllinux_1_2_aarch64.whl", hash = "sha256:ee75067b35c93cc18b38af47b7c0664998d8815174cfc66dd00ea1e244eb27e6", size = 2180286 },
    { url = "https://files.pythonhosted.org/packages/91/db/26f5d2af7cf809acfe1d1d7182a81fc0d0c13c26dd995b22c5b41be28bf9/pycryptodomex-3.22.0-cp37-abi3-musllinux_1_2_i686.whl", hash = "sha256:1a8b0c5ba061ace4bcd03496d42702c3927003db805b8ec619ea6506080b381d", size = 2340887 },
    { url = "https://files.pythonhosted.org/packages/a1/4c/78307b989d4855f806fff16424f837400e22df3695725f6aa45553e3a13c/pycryptodomex-3.22.0-cp37-abi3-musllinux_1_2_x86_64.whl", hash = "sha256:bfe4fe3233ef3e58028a3ad8f28473653b78c6d56e088ea04fe7550c63d4d16b", size = 2265831 },
    { url = "https://files.pythonhosted.org/packages/fb/ad/cc69805083af164419a4413bc0ebc791e17103327da6979b14d5d3c7e7e5/pycryptodomex-3.22.0-cp37-abi3-win32.whl", hash = "sha256:2cac9ed5c343bb3d0075db6e797e6112514764d08d667c74cb89b931aac9dddd", size = 1766824 },
    { url = "https://files.pythonhosted.org/packages/15/c8/79ab16e5b95a8988caee792236a776beceabcaa2518979d4e21b6ee20f57/pycryptodomex-3.22.0-cp37-abi3-win_amd64.whl", hash = "sha256:ff46212fda7ee86ec2f4a64016c994e8ad80f11ef748131753adb67e9b722ebd", size = 1797989 },
]

[[package]]
name = "pydantic"
version = "2.11.2"
source = { registry = "https://pypi.org/simple" }
dependencies = [
    { name = "annotated-types" },
    { name = "pydantic-core" },
    { name = "typing-extensions" },
    { name = "typing-inspection" },
]
sdist = { url = "https://files.pythonhosted.org/packages/b0/41/832125a41fe098b58d1fdd04ae819b4dc6b34d6b09ed78304fd93d4bc051/pydantic-2.11.2.tar.gz", hash = "sha256:2138628e050bd7a1e70b91d4bf4a91167f4ad76fdb83209b107c8d84b854917e", size = 784742 }
wheels = [
    { url = "https://files.pythonhosted.org/packages/bf/c2/0f3baea344d0b15e35cb3e04ad5b953fa05106b76efbf4c782a3f47f22f5/pydantic-2.11.2-py3-none-any.whl", hash = "sha256:7f17d25846bcdf89b670a86cdfe7b29a9f1c9ca23dee154221c9aa81845cfca7", size = 443295 },
]

[[package]]
name = "pydantic-core"
version = "2.33.1"
source = { registry = "https://pypi.org/simple" }
dependencies = [
    { name = "typing-extensions" },
]
sdist = { url = "https://files.pythonhosted.org/packages/17/19/ed6a078a5287aea7922de6841ef4c06157931622c89c2a47940837b5eecd/pydantic_core-2.33.1.tar.gz", hash = "sha256:bcc9c6fdb0ced789245b02b7d6603e17d1563064ddcfc36f046b61c0c05dd9df", size = 434395 }
wheels = [
    { url = "https://files.pythonhosted.org/packages/c8/ce/3cb22b07c29938f97ff5f5bb27521f95e2ebec399b882392deb68d6c440e/pydantic_core-2.33.1-cp312-cp312-macosx_10_12_x86_64.whl", hash = "sha256:1293d7febb995e9d3ec3ea09caf1a26214eec45b0f29f6074abb004723fc1de8", size = 2026640 },
    { url = "https://files.pythonhosted.org/packages/19/78/f381d643b12378fee782a72126ec5d793081ef03791c28a0fd542a5bee64/pydantic_core-2.33.1-cp312-cp312-macosx_11_0_arm64.whl", hash = "sha256:99b56acd433386c8f20be5c4000786d1e7ca0523c8eefc995d14d79c7a081498", size = 1852649 },
    { url = "https://files.pythonhosted.org/packages/9d/2b/98a37b80b15aac9eb2c6cfc6dbd35e5058a352891c5cce3a8472d77665a6/pydantic_core-2.33.1-cp312-cp312-manylinux_2_17_aarch64.manylinux2014_aarch64.whl", hash = "sha256:35a5ec3fa8c2fe6c53e1b2ccc2454398f95d5393ab398478f53e1afbbeb4d939", size = 1892472 },
    { url = "https://files.pythonhosted.org/packages/4e/d4/3c59514e0f55a161004792b9ff3039da52448f43f5834f905abef9db6e4a/pydantic_core-2.33.1-cp312-cp312-manylinux_2_17_armv7l.manylinux2014_armv7l.whl", hash = "sha256:b172f7b9d2f3abc0efd12e3386f7e48b576ef309544ac3a63e5e9cdd2e24585d", size = 1977509 },
    { url = "https://files.pythonhosted.org/packages/a9/b6/c2c7946ef70576f79a25db59a576bce088bdc5952d1b93c9789b091df716/pydantic_core-2.33.1-cp312-cp312-manylinux_2_17_ppc64le.manylinux2014_ppc64le.whl", hash = "sha256:9097b9f17f91eea659b9ec58148c0747ec354a42f7389b9d50701610d86f812e", size = 2128702 },
    { url = "https://files.pythonhosted.org/packages/88/fe/65a880f81e3f2a974312b61f82a03d85528f89a010ce21ad92f109d94deb/pydantic_core-2.33.1-cp312-cp312-manylinux_2_17_s390x.manylinux2014_s390x.whl", hash = "sha256:cc77ec5b7e2118b152b0d886c7514a4653bcb58c6b1d760134a9fab915f777b3", size = 2679428 },
    { url = "https://files.pythonhosted.org/packages/6f/ff/4459e4146afd0462fb483bb98aa2436d69c484737feaceba1341615fb0ac/pydantic_core-2.33.1-cp312-cp312-manylinux_2_17_x86_64.manylinux2014_x86_64.whl", hash = "sha256:d5e3d15245b08fa4a84cefc6c9222e6f37c98111c8679fbd94aa145f9a0ae23d", size = 2008753 },
    { url = "https://files.pythonhosted.org/packages/7c/76/1c42e384e8d78452ededac8b583fe2550c84abfef83a0552e0e7478ccbc3/pydantic_core-2.33.1-cp312-cp312-manylinux_2_5_i686.manylinux1_i686.whl", hash = "sha256:ef99779001d7ac2e2461d8ab55d3373fe7315caefdbecd8ced75304ae5a6fc6b", size = 2114849 },
    { url = "https://files.pythonhosted.org/packages/00/72/7d0cf05095c15f7ffe0eb78914b166d591c0eed72f294da68378da205101/pydantic_core-2.33.1-cp312-cp312-musllinux_1_1_aarch64.whl", hash = "sha256:fc6bf8869e193855e8d91d91f6bf59699a5cdfaa47a404e278e776dd7f168b39", size = 2069541 },
    { url = "https://files.pythonhosted.org/packages/b3/69/94a514066bb7d8be499aa764926937409d2389c09be0b5107a970286ef81/pydantic_core-2.33.1-cp312-cp312-musllinux_1_1_armv7l.whl", hash = "sha256:b1caa0bc2741b043db7823843e1bde8aaa58a55a58fda06083b0569f8b45693a", size = 2239225 },
    { url = "https://files.pythonhosted.org/packages/84/b0/e390071eadb44b41f4f54c3cef64d8bf5f9612c92686c9299eaa09e267e2/pydantic_core-2.33.1-cp312-cp312-musllinux_1_1_x86_64.whl", hash = "sha256:ec259f62538e8bf364903a7d0d0239447059f9434b284f5536e8402b7dd198db", size = 2248373 },
    { url = "https://files.pythonhosted.org/packages/d6/b2/288b3579ffc07e92af66e2f1a11be3b056fe1214aab314748461f21a31c3/pydantic_core-2.33.1-cp312-cp312-win32.whl", hash = "sha256:e14f369c98a7c15772b9da98987f58e2b509a93235582838bd0d1d8c08b68fda", size = 1907034 },
    { url = "https://files.pythonhosted.org/packages/02/28/58442ad1c22b5b6742b992ba9518420235adced665513868f99a1c2638a5/pydantic_core-2.33.1-cp312-cp312-win_amd64.whl", hash = "sha256:1c607801d85e2e123357b3893f82c97a42856192997b95b4d8325deb1cd0c5f4", size = 1956848 },
    { url = "https://files.pythonhosted.org/packages/a1/eb/f54809b51c7e2a1d9f439f158b8dd94359321abcc98767e16fc48ae5a77e/pydantic_core-2.33.1-cp312-cp312-win_arm64.whl", hash = "sha256:8d13f0276806ee722e70a1c93da19748594f19ac4299c7e41237fc791d1861ea", size = 1903986 },
    { url = "https://files.pythonhosted.org/packages/7a/24/eed3466a4308d79155f1cdd5c7432c80ddcc4530ba8623b79d5ced021641/pydantic_core-2.33.1-cp313-cp313-macosx_10_12_x86_64.whl", hash = "sha256:70af6a21237b53d1fe7b9325b20e65cbf2f0a848cf77bed492b029139701e66a", size = 2033551 },
    { url = "https://files.pythonhosted.org/packages/ab/14/df54b1a0bc9b6ded9b758b73139d2c11b4e8eb43e8ab9c5847c0a2913ada/pydantic_core-2.33.1-cp313-cp313-macosx_11_0_arm64.whl", hash = "sha256:282b3fe1bbbe5ae35224a0dbd05aed9ccabccd241e8e6b60370484234b456266", size = 1852785 },
    { url = "https://files.pythonhosted.org/packages/fa/96/e275f15ff3d34bb04b0125d9bc8848bf69f25d784d92a63676112451bfb9/pydantic_core-2.33.1-cp313-cp313-manylinux_2_17_aarch64.manylinux2014_aarch64.whl", hash = "sha256:4b315e596282bbb5822d0c7ee9d255595bd7506d1cb20c2911a4da0b970187d3", size = 1897758 },
    { url = "https://files.pythonhosted.org/packages/b7/d8/96bc536e975b69e3a924b507d2a19aedbf50b24e08c80fb00e35f9baaed8/pydantic_core-2.33.1-cp313-cp313-manylinux_2_17_armv7l.manylinux2014_armv7l.whl", hash = "sha256:1dfae24cf9921875ca0ca6a8ecb4bb2f13c855794ed0d468d6abbec6e6dcd44a", size = 1986109 },
    { url = "https://files.pythonhosted.org/packages/90/72/ab58e43ce7e900b88cb571ed057b2fcd0e95b708a2e0bed475b10130393e/pydantic_core-2.33.1-cp313-cp313-manylinux_2_17_ppc64le.manylinux2014_ppc64le.whl", hash = "sha256:6dd8ecfde08d8bfadaea669e83c63939af76f4cf5538a72597016edfa3fad516", size = 2129159 },
    { url = "https://files.pythonhosted.org/packages/dc/3f/52d85781406886c6870ac995ec0ba7ccc028b530b0798c9080531b409fdb/pydantic_core-2.33.1-cp313-cp313-manylinux_2_17_s390x.manylinux2014_s390x.whl", hash = "sha256:2f593494876eae852dc98c43c6f260f45abdbfeec9e4324e31a481d948214764", size = 2680222 },
    { url = "https://files.pythonhosted.org/packages/f4/56/6e2ef42f363a0eec0fd92f74a91e0ac48cd2e49b695aac1509ad81eee86a/pydantic_core-2.33.1-cp313-cp313-manylinux_2_17_x86_64.manylinux2014_x86_64.whl", hash = "sha256:948b73114f47fd7016088e5186d13faf5e1b2fe83f5e320e371f035557fd264d", size = 2006980 },
    { url = "https://files.pythonhosted.org/packages/4c/c0/604536c4379cc78359f9ee0aa319f4aedf6b652ec2854953f5a14fc38c5a/pydantic_core-2.33.1-cp313-cp313-manylinux_2_5_i686.manylinux1_i686.whl", hash = "sha256:e11f3864eb516af21b01e25fac915a82e9ddad3bb0fb9e95a246067398b435a4", size = 2120840 },
    { url = "https://files.pythonhosted.org/packages/1f/46/9eb764814f508f0edfb291a0f75d10854d78113fa13900ce13729aaec3ae/pydantic_core-2.33.1-cp313-cp313-musllinux_1_1_aarch64.whl", hash = "sha256:549150be302428b56fdad0c23c2741dcdb5572413776826c965619a25d9c6bde", size = 2072518 },
    { url = "https://files.pythonhosted.org/packages/42/e3/fb6b2a732b82d1666fa6bf53e3627867ea3131c5f39f98ce92141e3e3dc1/pydantic_core-2.33.1-cp313-cp313-musllinux_1_1_armv7l.whl", hash = "sha256:495bc156026efafd9ef2d82372bd38afce78ddd82bf28ef5276c469e57c0c83e", size = 2248025 },
    { url = "https://files.pythonhosted.org/packages/5c/9d/fbe8fe9d1aa4dac88723f10a921bc7418bd3378a567cb5e21193a3c48b43/pydantic_core-2.33.1-cp313-cp313-musllinux_1_1_x86_64.whl", hash = "sha256:ec79de2a8680b1a67a07490bddf9636d5c2fab609ba8c57597e855fa5fa4dacd", size = 2254991 },
    { url = "https://files.pythonhosted.org/packages/aa/99/07e2237b8a66438d9b26482332cda99a9acccb58d284af7bc7c946a42fd3/pydantic_core-2.33.1-cp313-cp313-win32.whl", hash = "sha256:ee12a7be1742f81b8a65b36c6921022301d466b82d80315d215c4c691724986f", size = 1915262 },
    { url = "https://files.pythonhosted.org/packages/8a/f4/e457a7849beeed1e5defbcf5051c6f7b3c91a0624dd31543a64fc9adcf52/pydantic_core-2.33.1-cp313-cp313-win_amd64.whl", hash = "sha256:ede9b407e39949d2afc46385ce6bd6e11588660c26f80576c11c958e6647bc40", size = 1956626 },
    { url = "https://files.pythonhosted.org/packages/20/d0/e8d567a7cff7b04e017ae164d98011f1e1894269fe8e90ea187a3cbfb562/pydantic_core-2.33.1-cp313-cp313-win_arm64.whl", hash = "sha256:aa687a23d4b7871a00e03ca96a09cad0f28f443690d300500603bd0adba4b523", size = 1909590 },
    { url = "https://files.pythonhosted.org/packages/ef/fd/24ea4302d7a527d672c5be06e17df16aabfb4e9fdc6e0b345c21580f3d2a/pydantic_core-2.33.1-cp313-cp313t-macosx_11_0_arm64.whl", hash = "sha256:401d7b76e1000d0dd5538e6381d28febdcacb097c8d340dde7d7fc6e13e9f95d", size = 1812963 },
    { url = "https://files.pythonhosted.org/packages/5f/95/4fbc2ecdeb5c1c53f1175a32d870250194eb2fdf6291b795ab08c8646d5d/pydantic_core-2.33.1-cp313-cp313t-manylinux_2_17_x86_64.manylinux2014_x86_64.whl", hash = "sha256:7aeb055a42d734c0255c9e489ac67e75397d59c6fbe60d155851e9782f276a9c", size = 1986896 },
    { url = "https://files.pythonhosted.org/packages/71/ae/fe31e7f4a62431222d8f65a3bd02e3fa7e6026d154a00818e6d30520ea77/pydantic_core-2.33.1-cp313-cp313t-win_amd64.whl", hash = "sha256:338ea9b73e6e109f15ab439e62cb3b78aa752c7fd9536794112e14bee02c8d18", size = 1931810 },
]

[[package]]
name = "pygments"
version = "2.19.1"
source = { registry = "https://pypi.org/simple" }
sdist = { url = "https://files.pythonhosted.org/packages/7c/2d/c3338d48ea6cc0feb8446d8e6937e1408088a72a39937982cc6111d17f84/pygments-2.19.1.tar.gz", hash = "sha256:61c16d2a8576dc0649d9f39e089b5f02bcd27fba10d8fb4dcc28173f7a45151f", size = 4968581 }
wheels = [
    { url = "https://files.pythonhosted.org/packages/8a/0b/9fcc47d19c48b59121088dd6da2488a49d5f72dacf8262e2790a1d2c7d15/pygments-2.19.1-py3-none-any.whl", hash = "sha256:9ea1544ad55cecf4b8242fab6dd35a93bbce657034b0611ee383099054ab6d8c", size = 1225293 },
]

[[package]]
name = "pymongo"
version = "4.11.3"
source = { registry = "https://pypi.org/simple" }
dependencies = [
    { name = "dnspython" },
]
sdist = { url = "https://files.pythonhosted.org/packages/db/e6/cdb1105c14a86aa2b1663a6cccc6bf54722bb12fb5d479979628142dde42/pymongo-4.11.3.tar.gz", hash = "sha256:b6f24aec7c0cfcf0ea9f89e92b7d40ba18a1e18c134815758f111ecb0122e61c", size = 2054848 }
wheels = [
    { url = "https://files.pythonhosted.org/packages/6d/cf/c606c9d889d8f34dcf80455e045854ef2fa187c439b22a6d30357790c12a/pymongo-4.11.3-cp312-cp312-macosx_10_13_x86_64.whl", hash = "sha256:5f48b7faf4064e5f484989608a59503b11b7f134ca344635e416b1b12e7dc255", size = 895374 },
    { url = "https://files.pythonhosted.org/packages/c6/f5/287e84ba6c8e34cb13f798e7e859b4dcbc5fab99261f91202a8027f62ba6/pymongo-4.11.3-cp312-cp312-macosx_11_0_arm64.whl", hash = "sha256:722f22bf18d208aa752591bde93e018065641711594e7a2fef0432da429264e8", size = 895063 },
    { url = "https://files.pythonhosted.org/packages/0e/ba/fe8964ec3f8d7348e9cd6a11864e1e84b2be62ea98ca0ba01a4f5b4d417d/pymongo-4.11.3-cp312-cp312-manylinux_2_17_aarch64.manylinux2014_aarch64.whl", hash = "sha256:5be1b35c4897626327c4e8bae14655807c2bc710504fa790bc19a72403142264", size = 1673722 },
    { url = "https://files.pythonhosted.org/packages/92/89/925b7160c517b66c80d05b36f63d4cc0d0ff23f01b5150b55936b5fab097/pymongo-4.11.3-cp312-cp312-manylinux_2_17_ppc64le.manylinux2014_ppc64le.whl", hash = "sha256:14f9e4d2172545798738d27bc6293b972c4f1f98cce248aa56e1e62c4c258ca7", size = 1737946 },
    { url = "https://files.pythonhosted.org/packages/f8/97/bcedba78ddbc1b8837bf556da55eb08a055e93b331722ecd1dad602a3427/pymongo-4.11.3-cp312-cp312-manylinux_2_17_s390x.manylinux2014_s390x.whl", hash = "sha256:cd3f7bafe441135f58d2b91a312714f423e15fed5afe3854880c8c61ad78d3ce", size = 1706981 },
    { url = "https://files.pythonhosted.org/packages/d7/ce/63719be395ec29b8f71fd267014af4957736b5297a1f51f76ef32d05a0cf/pymongo-4.11.3-cp312-cp312-manylinux_2_17_x86_64.manylinux2014_x86_64.whl", hash = "sha256:73de1b9f416a2662ba95b4b49edc963d47b93760a7e2b561b932c8099d160151", size = 1676948 },
    { url = "https://files.pythonhosted.org/packages/c1/36/de366cee39e6c2e64d824d1f2e5672381ec766c51224304d1aebf7db3507/pymongo-4.11.3-cp312-cp312-manylinux_2_5_i686.manylinux1_i686.manylinux_2_17_i686.manylinux2014_i686.whl", hash = "sha256:e24268e2d7ae96eab12161985b39e75a75185393134fc671f4bb1a16f50bf6f4", size = 1636072 },
    { url = "https://files.pythonhosted.org/packages/07/48/34751291a152e8098b4cf6f467046f00edd71b695d5cf6be1b15778cda63/pymongo-4.11.3-cp312-cp312-win32.whl", hash = "sha256:33a936d3c1828e4f52bed3dad6191a3618cc28ab056e2770390aec88d9e9f9ea", size = 864025 },
    { url = "https://files.pythonhosted.org/packages/96/8a/604fab1e1f45deb0dc19e06053369e7db44e3d1359a39e0fe376bdb95b41/pymongo-4.11.3-cp312-cp312-win_amd64.whl", hash = "sha256:c4673d8ef0c8ef712491a750adf64f7998202a82abd72be5be749749275b3edb", size = 882290 },
    { url = "https://files.pythonhosted.org/packages/01/f1/19f8a81ca1ef180983b89e24f8003863612aea358a06d7685566ccc18a87/pymongo-4.11.3-cp313-cp313-macosx_10_13_x86_64.whl", hash = "sha256:5e53b98c9700bb69f33a322b648d028bfe223ad135fb04ec48c0226998b80d0e", size = 949622 },
    { url = "https://files.pythonhosted.org/packages/67/9a/ae232aa9379a9e6cf325facf0f65176d70520d6a16807f4de2e1ccfb76ec/pymongo-4.11.3-cp313-cp313-macosx_11_0_arm64.whl", hash = "sha256:8464aff011208cf86eae28f4a3624ebc4a40783634e119b2b35852252b901ef3", size = 949299 },
    { url = "https://files.pythonhosted.org/packages/70/6d/1ddef8b6c6d598fe21c917d93c49a6304611a252a07e98a9b7e70e1b995b/pymongo-4.11.3-cp313-cp313-manylinux_2_17_aarch64.manylinux2014_aarch64.whl", hash = "sha256:3742ffc1951bec1450a5a6a02cfd40ddd4b1c9416b36c70ae439a532e8be0e05", size = 1937616 },
    { url = "https://files.pythonhosted.org/packages/13/9c/e735715789a876140f453def1b2015948708d224f1728f9b8412b6e495d2/pymongo-4.11.3-cp313-cp313-manylinux_2_17_ppc64le.manylinux2014_ppc64le.whl", hash = "sha256:a29294b508975a5dfd384f4b902cd121dc2b6e5d55ea2be2debffd2a63461cd9", size = 2015041 },
    { url = "https://files.pythonhosted.org/packages/fc/d3/cf41e9ce81644de9d8db54cc039823863e7240e021466ae093edc061683a/pymongo-4.11.3-cp313-cp313-manylinux_2_17_s390x.manylinux2014_s390x.whl", hash = "sha256:051c741586ab6efafe72e027504ac4e5f01c88eceec579e4e1a438a369a61b0c", size = 1978716 },
    { url = "https://files.pythonhosted.org/packages/be/c8/c3f15c6cc5a9e0a75d18ae86209584cb14fdca017197def9741bff19c151/pymongo-4.11.3-cp313-cp313-manylinux_2_17_x86_64.manylinux2014_x86_64.whl", hash = "sha256:4b05e03a327cdef28ec2bb72c974d412d308f5cf867a472ef17f9ac95d18ec05", size = 1939524 },
    { url = "https://files.pythonhosted.org/packages/1b/0d/613cd91c736325d05d2d5d389d06ed899bcdce5a265cb486b948729bf1eb/pymongo-4.11.3-cp313-cp313-manylinux_2_5_i686.manylinux1_i686.manylinux_2_17_i686.manylinux2014_i686.whl", hash = "sha256:dafeddf1db51df19effd0828ae75492b15d60c7faec388da08f1fe9593c88e7a", size = 1888960 },
    { url = "https://files.pythonhosted.org/packages/e7/eb/b1e9cf2e03a47c4f35ffc5db1cb0ed0f92c5fe58c6f5f04d5a2da9d6bb77/pymongo-4.11.3-cp313-cp313-win32.whl", hash = "sha256:40c55afb34788ae6a6b8c175421fa46a37cfc45de41fe4669d762c3b1bbda48e", size = 910370 },
    { url = "https://files.pythonhosted.org/packages/77/f3/023f12ee9028f341880016fd6251255bf755f70730440ad11bf745f5f9e4/pymongo-4.11.3-cp313-cp313-win_amd64.whl", hash = "sha256:a5b8b7ba9614a081d1f932724b7a6a20847f6c9629420ae81ce827db3b599af2", size = 932930 },
    { url = "https://files.pythonhosted.org/packages/d3/c7/0a145cc66fc756cea547b948150583357e5518cfa60b3ad0d3266d3ee168/pymongo-4.11.3-cp313-cp313t-macosx_10_13_x86_64.whl", hash = "sha256:0f23f849693e829655f667ea18b87bf34e1395237eb45084f3495317d455beb2", size = 1006138 },
    { url = "https://files.pythonhosted.org/packages/81/88/4ed3cd03d2f7835393a72ed87f5e9186f6fc54bcb0e9b7f718424c0b5db8/pymongo-4.11.3-cp313-cp313t-macosx_11_0_arm64.whl", hash = "sha256:62bcfa88deb4a6152a7c93bedd1a808497f6c2881424ca54c3c81964a51c5040", size = 1006125 },
    { url = "https://files.pythonhosted.org/packages/91/a9/d86844a9aff958c959e84b8223b9d226c3b39a71f2f2fbf2aa3a4a748212/pymongo-4.11.3-cp313-cp313t-manylinux_2_17_aarch64.manylinux2014_aarch64.whl", hash = "sha256:2eaa0233858f72074bf0319f5034018092b43f19202bd7ecb822980c35bfd623", size = 2266315 },
    { url = "https://files.pythonhosted.org/packages/1d/06/fff82b09382a887dab6207bb23778395c5986a5ddab6f55905ebdd82e10c/pymongo-4.11.3-cp313-cp313t-manylinux_2_17_ppc64le.manylinux2014_ppc64le.whl", hash = "sha256:0a434e081017be360595237cd1aeac3d047dd38e8785c549be80748608c1d4ca", size = 2353538 },
    { url = "https://files.pythonhosted.org/packages/5d/f7/ff5399baee5888eb686c1508d28b4e9d82b9da5ca63215f958356dee4016/pymongo-4.11.3-cp313-cp313t-manylinux_2_17_s390x.manylinux2014_s390x.whl", hash = "sha256:3e8aa65a9e4a989245198c249816d86cb240221861b748db92b8b3a5356bd6f1", size = 2312410 },
    { url = "https://files.pythonhosted.org/packages/b0/4d/1746ee984b229eddf5f768265b553a90b31b2395fb5ae1d30d28e430a862/pymongo-4.11.3-cp313-cp313t-manylinux_2_17_x86_64.manylinux2014_x86_64.whl", hash = "sha256:d0a91004029d1fc9e66a800e6da4170afaa9b93bcf41299e4b5951b837b3467a", size = 2263706 },
    { url = "https://files.pythonhosted.org/packages/1c/dc/5d4154c5baf62af9ffb9391cf41848a87cda97798f92e4336730690be7d5/pymongo-4.11.3-cp313-cp313t-manylinux_2_5_i686.manylinux1_i686.manylinux_2_17_i686.manylinux2014_i686.whl", hash = "sha256:1b992904ac78cb712b42c4b7348974ba1739137c1692cdf8bf75c3eeb22881a4", size = 2202724 },
    { url = "https://files.pythonhosted.org/packages/72/15/c18fcc456fdcb793714776da273fc4cba4579f21818f2219e23ff9512314/pymongo-4.11.3-cp313-cp313t-win32.whl", hash = "sha256:45e18bda802d95a2aed88e487f06becc3bd0b22286a25aeca8c46b8c64980dbb", size = 959256 },
    { url = "https://files.pythonhosted.org/packages/7d/64/11d87df61cdca4fef90388af592247e17f3d31b15a909780f186d2739592/pymongo-4.11.3-cp313-cp313t-win_amd64.whl", hash = "sha256:07d40b831590bc458b624f421849c2b09ad2b9110b956f658b583fe01fe01c01", size = 987855 },
]

[[package]]
name = "pytest"
version = "8.3.5"
source = { registry = "https://pypi.org/simple" }
dependencies = [
    { name = "colorama", marker = "sys_platform == 'win32'" },
    { name = "iniconfig" },
    { name = "packaging" },
    { name = "pluggy" },
]
sdist = { url = "https://files.pythonhosted.org/packages/ae/3c/c9d525a414d506893f0cd8a8d0de7706446213181570cdbd766691164e40/pytest-8.3.5.tar.gz", hash = "sha256:f4efe70cc14e511565ac476b57c279e12a855b11f48f212af1080ef2263d3845", size = 1450891 }
wheels = [
    { url = "https://files.pythonhosted.org/packages/30/3d/64ad57c803f1fa1e963a7946b6e0fea4a70df53c1a7fed304586539c2bac/pytest-8.3.5-py3-none-any.whl", hash = "sha256:c69214aa47deac29fad6c2a4f590b9c4a9fdb16a403176fe154b79c0b4d4d820", size = 343634 },
]

[[package]]
name = "pytest-asyncio"
version = "0.26.0"
source = { registry = "https://pypi.org/simple" }
dependencies = [
    { name = "pytest" },
]
sdist = { url = "https://files.pythonhosted.org/packages/8e/c4/453c52c659521066969523e87d85d54139bbd17b78f09532fb8eb8cdb58e/pytest_asyncio-0.26.0.tar.gz", hash = "sha256:c4df2a697648241ff39e7f0e4a73050b03f123f760673956cf0d72a4990e312f", size = 54156 }
wheels = [
    { url = "https://files.pythonhosted.org/packages/20/7f/338843f449ace853647ace35870874f69a764d251872ed1b4de9f234822c/pytest_asyncio-0.26.0-py3-none-any.whl", hash = "sha256:7b51ed894f4fbea1340262bdae5135797ebbe21d8638978e35d31c6d19f72fb0", size = 19694 },
]

[[package]]
name = "pytest-cov"
version = "6.1.1"
source = { registry = "https://pypi.org/simple" }
dependencies = [
    { name = "coverage" },
    { name = "pytest" },
]
sdist = { url = "https://files.pythonhosted.org/packages/25/69/5f1e57f6c5a39f81411b550027bf72842c4567ff5fd572bed1edc9e4b5d9/pytest_cov-6.1.1.tar.gz", hash = "sha256:46935f7aaefba760e716c2ebfbe1c216240b9592966e7da99ea8292d4d3e2a0a", size = 66857 }
wheels = [
    { url = "https://files.pythonhosted.org/packages/28/d0/def53b4a790cfb21483016430ed828f64830dd981ebe1089971cd10cab25/pytest_cov-6.1.1-py3-none-any.whl", hash = "sha256:bddf29ed2d0ab6f4df17b4c55b0a657287db8684af9c42ea546b21b1041b3dde", size = 23841 },
]

[[package]]
name = "pytest-mock"
version = "3.14.0"
source = { registry = "https://pypi.org/simple" }
dependencies = [
    { name = "pytest" },
]
sdist = { url = "https://files.pythonhosted.org/packages/c6/90/a955c3ab35ccd41ad4de556596fa86685bf4fc5ffcc62d22d856cfd4e29a/pytest-mock-3.14.0.tar.gz", hash = "sha256:2719255a1efeceadbc056d6bf3df3d1c5015530fb40cf347c0f9afac88410bd0", size = 32814 }
wheels = [
    { url = "https://files.pythonhosted.org/packages/f2/3b/b26f90f74e2986a82df6e7ac7e319b8ea7ccece1caec9f8ab6104dc70603/pytest_mock-3.14.0-py3-none-any.whl", hash = "sha256:0b72c38033392a5f4621342fe11e9219ac11ec9d375f8e2a0c164539e0d70f6f", size = 9863 },
]

[[package]]
name = "python-telegram-bot"
version = "22.0"
source = { registry = "https://pypi.org/simple" }
dependencies = [
    { name = "httpx" },
]
sdist = { url = "https://files.pythonhosted.org/packages/61/8c/0bd0d5c6de549ee0ebc2ddf4d49618eec1ece6d25084f3b4ef72bba6590c/python_telegram_bot-22.0.tar.gz", hash = "sha256:acf86f28d86d81cab736177d2988e5bcb27f2248137efd62e02c46e9ba1fe44c", size = 440017 }
wheels = [
    { url = "https://files.pythonhosted.org/packages/15/9f/b8c116f606074c19ec2600a7edc222f158c307ca949de568d67fe2b9d364/python_telegram_bot-22.0-py3-none-any.whl", hash = "sha256:23237f778655e634f08cfebbada96ed3692c2bdd3c20c122e90a6d606d6a4516", size = 673473 },
]

[[package]]
name = "pytz"
version = "2021.1"
source = { registry = "https://pypi.org/simple" }
sdist = { url = "https://files.pythonhosted.org/packages/b0/61/eddc6eb2c682ea6fd97a7e1018a6294be80dba08fa28e7a3570148b4612d/pytz-2021.1.tar.gz", hash = "sha256:83a4a90894bf38e243cf052c8b58f381bfe9a7a483f6a9cab140bc7f702ac4da", size = 317945 }
wheels = [
    { url = "https://files.pythonhosted.org/packages/70/94/784178ca5dd892a98f113cdd923372024dc04b8d40abe77ca76b5fb90ca6/pytz-2021.1-py2.py3-none-any.whl", hash = "sha256:eb10ce3e7736052ed3623d49975ce333bcd712c7bb19a58b9e2089d4057d0798", size = 510782 },
]

[[package]]
name = "pyyaml"
version = "6.0.2"
source = { registry = "https://pypi.org/simple" }
sdist = { url = "https://files.pythonhosted.org/packages/54/ed/79a089b6be93607fa5cdaedf301d7dfb23af5f25c398d5ead2525b063e17/pyyaml-6.0.2.tar.gz", hash = "sha256:d584d9ec91ad65861cc08d42e834324ef890a082e591037abe114850ff7bbc3e", size = 130631 }
wheels = [
    { url = "https://files.pythonhosted.org/packages/86/0c/c581167fc46d6d6d7ddcfb8c843a4de25bdd27e4466938109ca68492292c/PyYAML-6.0.2-cp312-cp312-macosx_10_9_x86_64.whl", hash = "sha256:c70c95198c015b85feafc136515252a261a84561b7b1d51e3384e0655ddf25ab", size = 183873 },
    { url = "https://files.pythonhosted.org/packages/a8/0c/38374f5bb272c051e2a69281d71cba6fdb983413e6758b84482905e29a5d/PyYAML-6.0.2-cp312-cp312-macosx_11_0_arm64.whl", hash = "sha256:ce826d6ef20b1bc864f0a68340c8b3287705cae2f8b4b1d932177dcc76721725", size = 173302 },
    { url = "https://files.pythonhosted.org/packages/c3/93/9916574aa8c00aa06bbac729972eb1071d002b8e158bd0e83a3b9a20a1f7/PyYAML-6.0.2-cp312-cp312-manylinux_2_17_aarch64.manylinux2014_aarch64.whl", hash = "sha256:1f71ea527786de97d1a0cc0eacd1defc0985dcf6b3f17bb77dcfc8c34bec4dc5", size = 739154 },
    { url = "https://files.pythonhosted.org/packages/95/0f/b8938f1cbd09739c6da569d172531567dbcc9789e0029aa070856f123984/PyYAML-6.0.2-cp312-cp312-manylinux_2_17_s390x.manylinux2014_s390x.whl", hash = "sha256:9b22676e8097e9e22e36d6b7bda33190d0d400f345f23d4065d48f4ca7ae0425", size = 766223 },
    { url = "https://files.pythonhosted.org/packages/b9/2b/614b4752f2e127db5cc206abc23a8c19678e92b23c3db30fc86ab731d3bd/PyYAML-6.0.2-cp312-cp312-manylinux_2_17_x86_64.manylinux2014_x86_64.whl", hash = "sha256:80bab7bfc629882493af4aa31a4cfa43a4c57c83813253626916b8c7ada83476", size = 767542 },
    { url = "https://files.pythonhosted.org/packages/d4/00/dd137d5bcc7efea1836d6264f049359861cf548469d18da90cd8216cf05f/PyYAML-6.0.2-cp312-cp312-musllinux_1_1_aarch64.whl", hash = "sha256:0833f8694549e586547b576dcfaba4a6b55b9e96098b36cdc7ebefe667dfed48", size = 731164 },
    { url = "https://files.pythonhosted.org/packages/c9/1f/4f998c900485e5c0ef43838363ba4a9723ac0ad73a9dc42068b12aaba4e4/PyYAML-6.0.2-cp312-cp312-musllinux_1_1_x86_64.whl", hash = "sha256:8b9c7197f7cb2738065c481a0461e50ad02f18c78cd75775628afb4d7137fb3b", size = 756611 },
    { url = "https://files.pythonhosted.org/packages/df/d1/f5a275fdb252768b7a11ec63585bc38d0e87c9e05668a139fea92b80634c/PyYAML-6.0.2-cp312-cp312-win32.whl", hash = "sha256:ef6107725bd54b262d6dedcc2af448a266975032bc85ef0172c5f059da6325b4", size = 140591 },
    { url = "https://files.pythonhosted.org/packages/0c/e8/4f648c598b17c3d06e8753d7d13d57542b30d56e6c2dedf9c331ae56312e/PyYAML-6.0.2-cp312-cp312-win_amd64.whl", hash = "sha256:7e7401d0de89a9a855c839bc697c079a4af81cf878373abd7dc625847d25cbd8", size = 156338 },
    { url = "https://files.pythonhosted.org/packages/ef/e3/3af305b830494fa85d95f6d95ef7fa73f2ee1cc8ef5b495c7c3269fb835f/PyYAML-6.0.2-cp313-cp313-macosx_10_13_x86_64.whl", hash = "sha256:efdca5630322a10774e8e98e1af481aad470dd62c3170801852d752aa7a783ba", size = 181309 },
    { url = "https://files.pythonhosted.org/packages/45/9f/3b1c20a0b7a3200524eb0076cc027a970d320bd3a6592873c85c92a08731/PyYAML-6.0.2-cp313-cp313-macosx_11_0_arm64.whl", hash = "sha256:50187695423ffe49e2deacb8cd10510bc361faac997de9efef88badc3bb9e2d1", size = 171679 },
    { url = "https://files.pythonhosted.org/packages/7c/9a/337322f27005c33bcb656c655fa78325b730324c78620e8328ae28b64d0c/PyYAML-6.0.2-cp313-cp313-manylinux_2_17_aarch64.manylinux2014_aarch64.whl", hash = "sha256:0ffe8360bab4910ef1b9e87fb812d8bc0a308b0d0eef8c8f44e0254ab3b07133", size = 733428 },
    { url = "https://files.pythonhosted.org/packages/a3/69/864fbe19e6c18ea3cc196cbe5d392175b4cf3d5d0ac1403ec3f2d237ebb5/PyYAML-6.0.2-cp313-cp313-manylinux_2_17_s390x.manylinux2014_s390x.whl", hash = "sha256:17e311b6c678207928d649faa7cb0d7b4c26a0ba73d41e99c4fff6b6c3276484", size = 763361 },
    { url = "https://files.pythonhosted.org/packages/04/24/b7721e4845c2f162d26f50521b825fb061bc0a5afcf9a386840f23ea19fa/PyYAML-6.0.2-cp313-cp313-manylinux_2_17_x86_64.manylinux2014_x86_64.whl", hash = "sha256:70b189594dbe54f75ab3a1acec5f1e3faa7e8cf2f1e08d9b561cb41b845f69d5", size = 759523 },
    { url = "https://files.pythonhosted.org/packages/2b/b2/e3234f59ba06559c6ff63c4e10baea10e5e7df868092bf9ab40e5b9c56b6/PyYAML-6.0.2-cp313-cp313-musllinux_1_1_aarch64.whl", hash = "sha256:41e4e3953a79407c794916fa277a82531dd93aad34e29c2a514c2c0c5fe971cc", size = 726660 },
    { url = "https://files.pythonhosted.org/packages/fe/0f/25911a9f080464c59fab9027482f822b86bf0608957a5fcc6eaac85aa515/PyYAML-6.0.2-cp313-cp313-musllinux_1_1_x86_64.whl", hash = "sha256:68ccc6023a3400877818152ad9a1033e3db8625d899c72eacb5a668902e4d652", size = 751597 },
    { url = "https://files.pythonhosted.org/packages/14/0d/e2c3b43bbce3cf6bd97c840b46088a3031085179e596d4929729d8d68270/PyYAML-6.0.2-cp313-cp313-win32.whl", hash = "sha256:bc2fa7c6b47d6bc618dd7fb02ef6fdedb1090ec036abab80d4681424b84c1183", size = 140527 },
    { url = "https://files.pythonhosted.org/packages/fa/de/02b54f42487e3d3c6efb3f89428677074ca7bf43aae402517bc7cca949f3/PyYAML-6.0.2-cp313-cp313-win_amd64.whl", hash = "sha256:8388ee1976c416731879ac16da0aff3f63b286ffdd57cdeb95f3f2e085687563", size = 156446 },
]

[[package]]
name = "redis"
version = "5.2.1"
source = { registry = "https://pypi.org/simple" }
sdist = { url = "https://files.pythonhosted.org/packages/47/da/d283a37303a995cd36f8b92db85135153dc4f7a8e4441aa827721b442cfb/redis-5.2.1.tar.gz", hash = "sha256:16f2e22dff21d5125e8481515e386711a34cbec50f0e44413dd7d9c060a54e0f", size = 4608355 }
wheels = [
    { url = "https://files.pythonhosted.org/packages/3c/5f/fa26b9b2672cbe30e07d9a5bdf39cf16e3b80b42916757c5f92bca88e4ba/redis-5.2.1-py3-none-any.whl", hash = "sha256:ee7e1056b9aea0f04c6c2ed59452947f34c4940ee025f5dd83e6a6418b6989e4", size = 261502 },
]

[[package]]
name = "requests"
version = "2.32.3"
source = { registry = "https://pypi.org/simple" }
dependencies = [
    { name = "certifi" },
    { name = "charset-normalizer" },
    { name = "idna" },
    { name = "urllib3" },
]
sdist = { url = "https://files.pythonhosted.org/packages/63/70/2bf7780ad2d390a8d301ad0b550f1581eadbd9a20f896afe06353c2a2913/requests-2.32.3.tar.gz", hash = "sha256:55365417734eb18255590a9ff9eb97e9e1da868d4ccd6402399eaf68af20a760", size = 131218 }
wheels = [
    { url = "https://files.pythonhosted.org/packages/f9/9b/335f9764261e915ed497fcdeb11df5dfd6f7bf257d4a6a2a686d80da4d54/requests-2.32.3-py3-none-any.whl", hash = "sha256:70761cfe03c773ceb22aa2f671b4757976145175cdfca038c02654d061d6dcc6", size = 64928 },
]

[[package]]
name = "rich"
version = "14.0.0"
source = { registry = "https://pypi.org/simple" }
dependencies = [
    { name = "markdown-it-py" },
    { name = "pygments" },
]
sdist = { url = "https://files.pythonhosted.org/packages/a1/53/830aa4c3066a8ab0ae9a9955976fb770fe9c6102117c8ec4ab3ea62d89e8/rich-14.0.0.tar.gz", hash = "sha256:82f1bc23a6a21ebca4ae0c45af9bdbc492ed20231dcb63f297d6d1021a9d5725", size = 224078 }
wheels = [
    { url = "https://files.pythonhosted.org/packages/0d/9b/63f4c7ebc259242c89b3acafdb37b41d1185c07ff0011164674e9076b491/rich-14.0.0-py3-none-any.whl", hash = "sha256:1c9491e1951aac09caffd42f448ee3d04e58923ffe14993f6e83068dc395d7e0", size = 243229 },
]

[[package]]
name = "ruamel-yaml"
version = "0.18.6"
source = { registry = "https://pypi.org/simple" }
dependencies = [
    { name = "ruamel-yaml-clib", marker = "python_full_version < '3.13' and platform_python_implementation == 'CPython'" },
]
sdist = { url = "https://files.pythonhosted.org/packages/29/81/4dfc17eb6ebb1aac314a3eb863c1325b907863a1b8b1382cdffcb6ac0ed9/ruamel.yaml-0.18.6.tar.gz", hash = "sha256:8b27e6a217e786c6fbe5634d8f3f11bc63e0f80f6a5890f28863d9c45aac311b", size = 143362 }
wheels = [
    { url = "https://files.pythonhosted.org/packages/73/67/8ece580cc363331d9a53055130f86b096bf16e38156e33b1d3014fffda6b/ruamel.yaml-0.18.6-py3-none-any.whl", hash = "sha256:57b53ba33def16c4f3d807c0ccbc00f8a6081827e81ba2491691b76882d0c636", size = 117761 },
]

[[package]]
name = "ruamel-yaml-clib"
version = "0.2.12"
source = { registry = "https://pypi.org/simple" }
sdist = { url = "https://files.pythonhosted.org/packages/20/84/80203abff8ea4993a87d823a5f632e4d92831ef75d404c9fc78d0176d2b5/ruamel.yaml.clib-0.2.12.tar.gz", hash = "sha256:6c8fbb13ec503f99a91901ab46e0b07ae7941cd527393187039aec586fdfd36f", size = 225315 }
wheels = [
    { url = "https://files.pythonhosted.org/packages/48/41/e7a405afbdc26af961678474a55373e1b323605a4f5e2ddd4a80ea80f628/ruamel.yaml.clib-0.2.12-cp312-cp312-macosx_14_0_arm64.whl", hash = "sha256:20b0f8dc160ba83b6dcc0e256846e1a02d044e13f7ea74a3d1d56ede4e48c632", size = 133433 },
    { url = "https://files.pythonhosted.org/packages/ec/b0/b850385604334c2ce90e3ee1013bd911aedf058a934905863a6ea95e9eb4/ruamel.yaml.clib-0.2.12-cp312-cp312-manylinux2014_aarch64.whl", hash = "sha256:943f32bc9dedb3abff9879edc134901df92cfce2c3d5c9348f172f62eb2d771d", size = 647362 },
    { url = "https://files.pythonhosted.org/packages/44/d0/3f68a86e006448fb6c005aee66565b9eb89014a70c491d70c08de597f8e4/ruamel.yaml.clib-0.2.12-cp312-cp312-manylinux_2_17_x86_64.manylinux2014_x86_64.whl", hash = "sha256:95c3829bb364fdb8e0332c9931ecf57d9be3519241323c5274bd82f709cebc0c", size = 754118 },
    { url = "https://files.pythonhosted.org/packages/52/a9/d39f3c5ada0a3bb2870d7db41901125dbe2434fa4f12ca8c5b83a42d7c53/ruamel.yaml.clib-0.2.12-cp312-cp312-manylinux_2_5_i686.manylinux1_i686.manylinux_2_17_i686.manylinux2014_i686.whl", hash = "sha256:749c16fcc4a2b09f28843cda5a193e0283e47454b63ec4b81eaa2242f50e4ccd", size = 706497 },
    { url = "https://files.pythonhosted.org/packages/b0/fa/097e38135dadd9ac25aecf2a54be17ddf6e4c23e43d538492a90ab3d71c6/ruamel.yaml.clib-0.2.12-cp312-cp312-musllinux_1_1_i686.whl", hash = "sha256:bf165fef1f223beae7333275156ab2022cffe255dcc51c27f066b4370da81e31", size = 698042 },
    { url = "https://files.pythonhosted.org/packages/ec/d5/a659ca6f503b9379b930f13bc6b130c9f176469b73b9834296822a83a132/ruamel.yaml.clib-0.2.12-cp312-cp312-musllinux_1_1_x86_64.whl", hash = "sha256:32621c177bbf782ca5a18ba4d7af0f1082a3f6e517ac2a18b3974d4edf349680", size = 745831 },
    { url = "https://files.pythonhosted.org/packages/db/5d/36619b61ffa2429eeaefaab4f3374666adf36ad8ac6330d855848d7d36fd/ruamel.yaml.clib-0.2.12-cp312-cp312-musllinux_1_2_aarch64.whl", hash = "sha256:b82a7c94a498853aa0b272fd5bc67f29008da798d4f93a2f9f289feb8426a58d", size = 715692 },
    { url = "https://files.pythonhosted.org/packages/b1/82/85cb92f15a4231c89b95dfe08b09eb6adca929ef7df7e17ab59902b6f589/ruamel.yaml.clib-0.2.12-cp312-cp312-win32.whl", hash = "sha256:e8c4ebfcfd57177b572e2040777b8abc537cdef58a2120e830124946aa9b42c5", size = 98777 },
    { url = "https://files.pythonhosted.org/packages/d7/8f/c3654f6f1ddb75daf3922c3d8fc6005b1ab56671ad56ffb874d908bfa668/ruamel.yaml.clib-0.2.12-cp312-cp312-win_amd64.whl", hash = "sha256:0467c5965282c62203273b838ae77c0d29d7638c8a4e3a1c8bdd3602c10904e4", size = 115523 },
    { url = "https://files.pythonhosted.org/packages/29/00/4864119668d71a5fa45678f380b5923ff410701565821925c69780356ffa/ruamel.yaml.clib-0.2.12-cp313-cp313-macosx_14_0_arm64.whl", hash = "sha256:4c8c5d82f50bb53986a5e02d1b3092b03622c02c2eb78e29bec33fd9593bae1a", size = 132011 },
    { url = "https://files.pythonhosted.org/packages/7f/5e/212f473a93ae78c669ffa0cb051e3fee1139cb2d385d2ae1653d64281507/ruamel.yaml.clib-0.2.12-cp313-cp313-manylinux2014_aarch64.whl", hash = "sha256:e7e3736715fbf53e9be2a79eb4db68e4ed857017344d697e8b9749444ae57475", size = 642488 },
    { url = "https://files.pythonhosted.org/packages/1f/8f/ecfbe2123ade605c49ef769788f79c38ddb1c8fa81e01f4dbf5cf1a44b16/ruamel.yaml.clib-0.2.12-cp313-cp313-manylinux_2_17_x86_64.manylinux2014_x86_64.whl", hash = "sha256:0b7e75b4965e1d4690e93021adfcecccbca7d61c7bddd8e22406ef2ff20d74ef", size = 745066 },
    { url = "https://files.pythonhosted.org/packages/e2/a9/28f60726d29dfc01b8decdb385de4ced2ced9faeb37a847bd5cf26836815/ruamel.yaml.clib-0.2.12-cp313-cp313-manylinux_2_5_i686.manylinux1_i686.manylinux_2_17_i686.manylinux2014_i686.whl", hash = "sha256:96777d473c05ee3e5e3c3e999f5d23c6f4ec5b0c38c098b3a5229085f74236c6", size = 701785 },
    { url = "https://files.pythonhosted.org/packages/84/7e/8e7ec45920daa7f76046578e4f677a3215fe8f18ee30a9cb7627a19d9b4c/ruamel.yaml.clib-0.2.12-cp313-cp313-musllinux_1_1_i686.whl", hash = "sha256:3bc2a80e6420ca8b7d3590791e2dfc709c88ab9152c00eeb511c9875ce5778bf", size = 693017 },
    { url = "https://files.pythonhosted.org/packages/c5/b3/d650eaade4ca225f02a648321e1ab835b9d361c60d51150bac49063b83fa/ruamel.yaml.clib-0.2.12-cp313-cp313-musllinux_1_1_x86_64.whl", hash = "sha256:e188d2699864c11c36cdfdada94d781fd5d6b0071cd9c427bceb08ad3d7c70e1", size = 741270 },
    { url = "https://files.pythonhosted.org/packages/87/b8/01c29b924dcbbed75cc45b30c30d565d763b9c4d540545a0eeecffb8f09c/ruamel.yaml.clib-0.2.12-cp313-cp313-musllinux_1_2_aarch64.whl", hash = "sha256:4f6f3eac23941b32afccc23081e1f50612bdbe4e982012ef4f5797986828cd01", size = 709059 },
    { url = "https://files.pythonhosted.org/packages/30/8c/ed73f047a73638257aa9377ad356bea4d96125b305c34a28766f4445cc0f/ruamel.yaml.clib-0.2.12-cp313-cp313-win32.whl", hash = "sha256:6442cb36270b3afb1b4951f060eccca1ce49f3d087ca1ca4563a6eb479cb3de6", size = 98583 },
    { url = "https://files.pythonhosted.org/packages/b0/85/e8e751d8791564dd333d5d9a4eab0a7a115f7e349595417fd50ecae3395c/ruamel.yaml.clib-0.2.12-cp313-cp313-win_amd64.whl", hash = "sha256:e5b8daf27af0b90da7bb903a876477a9e6d7270be6146906b276605997c7e9a3", size = 115190 },
]

[[package]]
name = "scrypt"
version = "0.8.18"
source = { registry = "https://pypi.org/simple" }
sdist = { url = "https://files.pythonhosted.org/packages/e0/a0/caf0298cd30637c32074ac06c14e99becb16d0026472924b0213e1c56807/scrypt-0.8.18.tar.gz", hash = "sha256:bcf04257af12e6d52974d177a7b08e314b66f350a73f9b6f7b232d69a6a1e041", size = 56651 }

[[package]]
name = "sentinels"
version = "1.0.0"
source = { registry = "https://pypi.org/simple" }
sdist = { url = "https://files.pythonhosted.org/packages/ac/b7/1af07a98390aba07da31807f3723e7bbd003d6441b4b3d67b20d97702b23/sentinels-1.0.0.tar.gz", hash = "sha256:7be0704d7fe1925e397e92d18669ace2f619c92b5d4eb21a89f31e026f9ff4b1", size = 4074 }

[[package]]
name = "setuptools"
version = "78.1.0"
source = { registry = "https://pypi.org/simple" }
sdist = { url = "https://files.pythonhosted.org/packages/a9/5a/0db4da3bc908df06e5efae42b44e75c81dd52716e10192ff36d0c1c8e379/setuptools-78.1.0.tar.gz", hash = "sha256:18fd474d4a82a5f83dac888df697af65afa82dec7323d09c3e37d1f14288da54", size = 1367827 }
wheels = [
    { url = "https://files.pythonhosted.org/packages/54/21/f43f0a1fa8b06b32812e0975981f4677d28e0f3271601dc88ac5a5b83220/setuptools-78.1.0-py3-none-any.whl", hash = "sha256:3e386e96793c8702ae83d17b853fb93d3e09ef82ec62722e61da5cd22376dcd8", size = 1256108 },
]

[[package]]
name = "shellingham"
version = "1.5.4"
source = { registry = "https://pypi.org/simple" }
sdist = { url = "https://files.pythonhosted.org/packages/58/15/8b3609fd3830ef7b27b655beb4b4e9c62313a4e8da8c676e142cc210d58e/shellingham-1.5.4.tar.gz", hash = "sha256:8dbca0739d487e5bd35ab3ca4b36e11c4078f3a234bfce294b0a0291363404de", size = 10310 }
wheels = [
    { url = "https://files.pythonhosted.org/packages/e0/f9/0595336914c5619e5f28a1fb793285925a8cd4b432c9da0a987836c7f822/shellingham-1.5.4-py2.py3-none-any.whl", hash = "sha256:7ecfff8f2fd72616f7481040475a65b2bf8af90a56c89140852d1120324e8686", size = 9755 },
]

[[package]]
name = "single-source"
version = "0.4.0"
source = { registry = "https://pypi.org/simple" }
sdist = { url = "https://files.pythonhosted.org/packages/85/c5/096cda37599fb12f9930266ebb66e72e0ef3c39eb8be1934025f44e9c7ed/single_source-0.4.0.tar.gz", hash = "sha256:7917aa113bda60072f01952e2966cd7247f0ec16fe52a1555f3c066b553e98b4", size = 4803 }
wheels = [
    { url = "https://files.pythonhosted.org/packages/7f/34/c26bc3fbd88437ae3417f57f10c5eff926e095cc3d61a235478907c28b2d/single_source-0.4.0-py3-none-any.whl", hash = "sha256:38880b16e6e0ca2e012f85dc3820eb31999ace5f1d9a588395ea38f8bd0775f5", size = 5590 },
]

[[package]]
name = "six"
version = "1.17.0"
source = { registry = "https://pypi.org/simple" }
sdist = { url = "https://files.pythonhosted.org/packages/94/e7/b2c673351809dca68a0e064b6af791aa332cf192da575fd474ed7d6f16a2/six-1.17.0.tar.gz", hash = "sha256:ff70335d468e7eb6ec65b95b99d3a2836546063f63acc5171de367e834932a81", size = 34031 }
wheels = [
    { url = "https://files.pythonhosted.org/packages/b7/ce/149a00dd41f10bc29e5921b496af8b574d8413afcd5e30dfa0ed46c2cc5e/six-1.17.0-py2.py3-none-any.whl", hash = "sha256:4721f391ed90541fddacab5acf947aa0d3dc7d27b2e1e8eda2be8970586c3274", size = 11050 },
]

[[package]]
name = "sniffio"
version = "1.3.1"
source = { registry = "https://pypi.org/simple" }
sdist = { url = "https://files.pythonhosted.org/packages/a2/87/a6771e1546d97e7e041b6ae58d80074f81b7d5121207425c964ddf5cfdbd/sniffio-1.3.1.tar.gz", hash = "sha256:f4324edc670a0f49750a81b895f35c3adb843cca46f0530f79fc1babb23789dc", size = 20372 }
wheels = [
    { url = "https://files.pythonhosted.org/packages/e9/44/75a9c9421471a6c4805dbf2356f7c181a29c1879239abab1ea2cc8f38b40/sniffio-1.3.1-py3-none-any.whl", hash = "sha256:2f6da418d1f1e0fddd844478f41680e794e6051915791a034ff65e5f100525a2", size = 10235 },
]

[[package]]
name = "tenacity"
version = "9.1.2"
source = { registry = "https://pypi.org/simple" }
sdist = { url = "https://files.pythonhosted.org/packages/0a/d4/2b0cd0fe285e14b36db076e78c93766ff1d529d70408bd1d2a5a84f1d929/tenacity-9.1.2.tar.gz", hash = "sha256:1169d376c297e7de388d18b4481760d478b0e99a777cad3a9c86e556f4b697cb", size = 48036 }
wheels = [
    { url = "https://files.pythonhosted.org/packages/e5/30/643397144bfbfec6f6ef821f36f33e57d35946c44a2352d3c9f0ae847619/tenacity-9.1.2-py3-none-any.whl", hash = "sha256:f77bf36710d8b73a50b2dd155c97b870017ad21afe6ab300326b0371b3b05138", size = 28248 },
]

[[package]]
name = "toml"
version = "0.10.2"
source = { registry = "https://pypi.org/simple" }
sdist = { url = "https://files.pythonhosted.org/packages/be/ba/1f744cdc819428fc6b5084ec34d9b30660f6f9daaf70eead706e3203ec3c/toml-0.10.2.tar.gz", hash = "sha256:b3bda1d108d5dd99f4a20d24d9c348e91c4db7ab1b749200bded2f839ccbe68f", size = 22253 }
wheels = [
    { url = "https://files.pythonhosted.org/packages/44/6f/7120676b6d73228c96e17f1f794d8ab046fc910d781c8d151120c3f1569e/toml-0.10.2-py2.py3-none-any.whl", hash = "sha256:806143ae5bfb6a3c6e736a764057db0e6a0e05e338b5630894a5f779cabb4f9b", size = 16588 },
]

[[package]]
name = "typer"
version = "0.15.2"
source = { registry = "https://pypi.org/simple" }
dependencies = [
    { name = "click" },
    { name = "rich" },
    { name = "shellingham" },
    { name = "typing-extensions" },
]
sdist = { url = "https://files.pythonhosted.org/packages/8b/6f/3991f0f1c7fcb2df31aef28e0594d8d54b05393a0e4e34c65e475c2a5d41/typer-0.15.2.tar.gz", hash = "sha256:ab2fab47533a813c49fe1f16b1a370fd5819099c00b119e0633df65f22144ba5", size = 100711 }
wheels = [
    { url = "https://files.pythonhosted.org/packages/7f/fc/5b29fea8cee020515ca82cc68e3b8e1e34bb19a3535ad854cac9257b414c/typer-0.15.2-py3-none-any.whl", hash = "sha256:46a499c6107d645a9c13f7ee46c5d5096cae6f5fc57dd11eccbbb9ae3e44ddfc", size = 45061 },
]

[[package]]
name = "types-aiofiles"
version = "24.1.0.20250326"
source = { registry = "https://pypi.org/simple" }
sdist = { url = "https://files.pythonhosted.org/packages/8d/25/c76a9ee91eefac376ed8905b029272e27c44739e3f148faf5c00afe71e43/types_aiofiles-24.1.0.20250326.tar.gz", hash = "sha256:c4bbe432fd043911ba83fb635456f5cc54f6d05fda2aadf6bef12a84f07a6efe", size = 14369 }
wheels = [
    { url = "https://files.pythonhosted.org/packages/0e/18/1016ffd4c7775f24371f6a0309483dc5597e8245b5add67924e54ea3b83a/types_aiofiles-24.1.0.20250326-py3-none-any.whl", hash = "sha256:dfb58c9aa18bd449e80fb5d7f49dc3dd20d31de920a46223a61798ee4a521a70", size = 14344 },
]

[[package]]
name = "types-colorama"
version = "0.4.15.20240311"
source = { registry = "https://pypi.org/simple" }
sdist = { url = "https://files.pythonhosted.org/packages/59/73/0fb0b9fe4964b45b2a06ed41b60c352752626db46aa0fb70a49a9e283a75/types-colorama-0.4.15.20240311.tar.gz", hash = "sha256:a28e7f98d17d2b14fb9565d32388e419f4108f557a7d939a66319969b2b99c7a", size = 5608 }
wheels = [
    { url = "https://files.pythonhosted.org/packages/b7/83/6944b4fa01efb2e63ac62b791a8ddf0fee358f93be9f64b8f152648ad9d3/types_colorama-0.4.15.20240311-py3-none-any.whl", hash = "sha256:6391de60ddc0db3f147e31ecb230006a6823e81e380862ffca1e4695c13a0b8e", size = 5840 },
]

[[package]]
name = "types-protobuf"
version = "5.29.1.20250403"
source = { registry = "https://pypi.org/simple" }
sdist = { url = "https://files.pythonhosted.org/packages/78/6d/62a2e73b966c77609560800004dd49a926920dd4976a9fdd86cf998e7048/types_protobuf-5.29.1.20250403.tar.gz", hash = "sha256:7ff44f15022119c9d7558ce16e78b2d485bf7040b4fadced4dd069bb5faf77a2", size = 59413 }
wheels = [
    { url = "https://files.pythonhosted.org/packages/69/e3/b74dcc2797b21b39d5a4f08a8b08e20369b4ca250d718df7af41a60dd9f0/types_protobuf-5.29.1.20250403-py3-none-any.whl", hash = "sha256:c71de04106a2d54e5b2173d0a422058fae0ef2d058d70cf369fb797bf61ffa59", size = 73874 },
]

[[package]]
name = "types-pyyaml"
version = "6.0.12.20250402"
source = { registry = "https://pypi.org/simple" }
sdist = { url = "https://files.pythonhosted.org/packages/2d/68/609eed7402f87c9874af39d35942744e39646d1ea9011765ec87b01b2a3c/types_pyyaml-6.0.12.20250402.tar.gz", hash = "sha256:d7c13c3e6d335b6af4b0122a01ff1d270aba84ab96d1a1a1063ecba3e13ec075", size = 17282 }
wheels = [
    { url = "https://files.pythonhosted.org/packages/ed/56/1fe61db05685fbb512c07ea9323f06ea727125951f1eb4dff110b3311da3/types_pyyaml-6.0.12.20250402-py3-none-any.whl", hash = "sha256:652348fa9e7a203d4b0d21066dfb00760d3cbd5a15ebb7cf8d33c88a49546681", size = 20329 },
]

[[package]]
name = "types-toml"
version = "0.10.8.20240310"
source = { registry = "https://pypi.org/simple" }
sdist = { url = "https://files.pythonhosted.org/packages/86/47/3e4c75042792bff8e90d7991aa5c51812cc668828cc6cce711e97f63a607/types-toml-0.10.8.20240310.tar.gz", hash = "sha256:3d41501302972436a6b8b239c850b26689657e25281b48ff0ec06345b8830331", size = 4392 }
wheels = [
    { url = "https://files.pythonhosted.org/packages/da/a2/d32ab58c0b216912638b140ab2170ee4b8644067c293b170e19fba340ccc/types_toml-0.10.8.20240310-py3-none-any.whl", hash = "sha256:627b47775d25fa29977d9c70dc0cbab3f314f32c8d8d0c012f2ef5de7aaec05d", size = 4777 },
]

[[package]]
name = "typing-extensions"
version = "4.13.1"
source = { registry = "https://pypi.org/simple" }
sdist = { url = "https://files.pythonhosted.org/packages/76/ad/cd3e3465232ec2416ae9b983f27b9e94dc8171d56ac99b345319a9475967/typing_extensions-4.13.1.tar.gz", hash = "sha256:98795af00fb9640edec5b8e31fc647597b4691f099ad75f469a2616be1a76dff", size = 106633 }
wheels = [
    { url = "https://files.pythonhosted.org/packages/df/c5/e7a0b0f5ed69f94c8ab7379c599e6036886bffcde609969a5325f47f1332/typing_extensions-4.13.1-py3-none-any.whl", hash = "sha256:4b6cf02909eb5495cfbc3f6e8fd49217e6cc7944e145cdda8caa3734777f9e69", size = 45739 },
]

[[package]]
name = "typing-inspection"
version = "0.4.0"
source = { registry = "https://pypi.org/simple" }
dependencies = [
    { name = "typing-extensions" },
]
sdist = { url = "https://files.pythonhosted.org/packages/82/5c/e6082df02e215b846b4b8c0b887a64d7d08ffaba30605502639d44c06b82/typing_inspection-0.4.0.tar.gz", hash = "sha256:9765c87de36671694a67904bf2c96e395be9c6439bb6c87b5142569dcdd65122", size = 76222 }
wheels = [
    { url = "https://files.pythonhosted.org/packages/31/08/aa4fdfb71f7de5176385bd9e90852eaf6b5d622735020ad600f2bab54385/typing_inspection-0.4.0-py3-none-any.whl", hash = "sha256:50e72559fcd2a6367a19f7a7e610e6afcb9fac940c650290eed893d61386832f", size = 14125 },
]

[[package]]
name = "urllib3"
version = "2.3.0"
source = { registry = "https://pypi.org/simple" }
sdist = { url = "https://files.pythonhosted.org/packages/aa/63/e53da845320b757bf29ef6a9062f5c669fe997973f966045cb019c3f4b66/urllib3-2.3.0.tar.gz", hash = "sha256:f8c5449b3cf0861679ce7e0503c7b44b5ec981bec0d1d3795a07f1ba96f0204d", size = 307268 }
wheels = [
    { url = "https://files.pythonhosted.org/packages/c8/19/4ec628951a74043532ca2cf5d97b7b14863931476d117c471e8e2b1eb39f/urllib3-2.3.0-py3-none-any.whl", hash = "sha256:1cee9ad369867bfdbbb48b7dd50374c0967a0bb7710050facf0dd6911440e3df", size = 128369 },
]

[[package]]
name = "v4vapp-backend-v2"
version = "0.1.0"
source = { editable = "." }
dependencies = [
    { name = "aiofiles" },
    { name = "asgiref" },
    { name = "backoff" },
    { name = "binance-connector" },
    { name = "colorama" },
    { name = "colorlog" },
    { name = "googleapis-common-protos" },
    { name = "grpcio" },
    { name = "grpcio-tools" },
    { name = "hive-nectar" },
    { name = "httpx" },
    { name = "motor" },
    { name = "mypy-protobuf" },
    { name = "pydantic" },
    { name = "python-telegram-bot" },
    { name = "pyyaml" },
    { name = "redis" },
    { name = "single-source" },
    { name = "tenacity" },
    { name = "toml" },
    { name = "typer" },
    { name = "types-pyyaml" },
    { name = "watchdog" },
]

[package.dev-dependencies]
dev = [
    { name = "black" },
    { name = "dill" },
    { name = "hive-nectar" },
    { name = "mongomock-motor" },
    { name = "mypy" },
    { name = "pytest" },
    { name = "pytest-asyncio" },
    { name = "pytest-cov" },
    { name = "pytest-mock" },
    { name = "types-aiofiles" },
    { name = "types-colorama" },
    { name = "types-pyyaml" },
    { name = "types-toml" },
]

[package.metadata]
requires-dist = [
    { name = "aiofiles", specifier = ">=24.1.0,<25.0.0" },
    { name = "asgiref", specifier = ">=3.8.1,<4.0.0" },
    { name = "backoff", specifier = ">=2.2.1,<3.0.0" },
    { name = "binance-connector", specifier = ">=3.12.0,<4.0.0" },
    { name = "colorama", specifier = ">=0.4.6,<1.0.0" },
    { name = "colorlog", specifier = ">=6.8.2,<7.0.0" },
    { name = "googleapis-common-protos", specifier = "==1.62.0" },
    { name = "grpcio", specifier = ">=1.63.0,<2.0.0" },
    { name = "grpcio-tools", specifier = "==1.62.0" },
<<<<<<< HEAD
    { name = "hive-nectar", git = "https://github.com/TheCrazyGM/hive-nectar.git" },
=======
    { name = "hive-nectar", git = "https://github.com/TheCrazyGM/hive-nectar.git?branch=main" },
>>>>>>> fd80f1fa
    { name = "httpx", specifier = ">=0.27.2,<1.0.0" },
    { name = "motor", specifier = ">=3.7.0,<4.0.0" },
    { name = "mypy-protobuf", specifier = ">=3.6.0,<4.0.0" },
    { name = "pydantic", specifier = ">=2.7.1,<3.0.0" },
    { name = "python-telegram-bot", specifier = ">=22.0,<23.0" },
    { name = "pyyaml", specifier = ">=6.0.2,<7.0.0" },
    { name = "redis", specifier = ">=5.2.1,<6.0.0" },
    { name = "single-source", specifier = ">=0.3.0,<1.0.0" },
    { name = "tenacity", specifier = ">=9.1.2" },
    { name = "toml", specifier = ">=0.10.2,<1.0.0" },
    { name = "typer", specifier = ">=0.15.1,<1.0.0" },
    { name = "types-pyyaml", specifier = ">=6.0.12.20240917,<7.0.0" },
    { name = "watchdog", specifier = ">=6.0.0,<7.0.0" },
]

[package.metadata.requires-dev]
dev = [
    { name = "black", specifier = ">=25.1.0,<26.0.0" },
    { name = "dill", specifier = ">=0.3.9,<1.0.0" },
<<<<<<< HEAD
    { name = "hive-nectar", git = "https://github.com/TheCrazyGM/hive-nectar.git" },
=======
    { name = "hive-nectar", git = "https://github.com/TheCrazyGM/hive-nectar.git?branch=main" },
>>>>>>> fd80f1fa
    { name = "mongomock-motor", specifier = ">=0.0.35,<1.0.0" },
    { name = "mypy", specifier = ">=1.15.0,<2.0.0" },
    { name = "pytest", specifier = ">=8.3.4,<9.0.0" },
    { name = "pytest-asyncio", specifier = ">=0.23.7,<1.0.0" },
    { name = "pytest-cov", specifier = ">=6.0.0,<7.0.0" },
    { name = "pytest-mock", specifier = ">=3.14.0,<4.0.0" },
    { name = "types-aiofiles", specifier = ">=24.1.0.20241221,<25.0.0" },
    { name = "types-colorama", specifier = ">=0.4.15.20240311,<1.0.0" },
    { name = "types-pyyaml", specifier = ">=6.0.12.20240917,<7.0.0" },
    { name = "types-toml", specifier = ">=0.10.8.20240310,<1.0.0" },
]

[[package]]
name = "watchdog"
version = "6.0.0"
source = { registry = "https://pypi.org/simple" }
sdist = { url = "https://files.pythonhosted.org/packages/db/7d/7f3d619e951c88ed75c6037b246ddcf2d322812ee8ea189be89511721d54/watchdog-6.0.0.tar.gz", hash = "sha256:9ddf7c82fda3ae8e24decda1338ede66e1c99883db93711d8fb941eaa2d8c282", size = 131220 }
wheels = [
    { url = "https://files.pythonhosted.org/packages/39/ea/3930d07dafc9e286ed356a679aa02d777c06e9bfd1164fa7c19c288a5483/watchdog-6.0.0-cp312-cp312-macosx_10_13_universal2.whl", hash = "sha256:bdd4e6f14b8b18c334febb9c4425a878a2ac20efd1e0b231978e7b150f92a948", size = 96471 },
    { url = "https://files.pythonhosted.org/packages/12/87/48361531f70b1f87928b045df868a9fd4e253d9ae087fa4cf3f7113be363/watchdog-6.0.0-cp312-cp312-macosx_10_13_x86_64.whl", hash = "sha256:c7c15dda13c4eb00d6fb6fc508b3c0ed88b9d5d374056b239c4ad1611125c860", size = 88449 },
    { url = "https://files.pythonhosted.org/packages/5b/7e/8f322f5e600812e6f9a31b75d242631068ca8f4ef0582dd3ae6e72daecc8/watchdog-6.0.0-cp312-cp312-macosx_11_0_arm64.whl", hash = "sha256:6f10cb2d5902447c7d0da897e2c6768bca89174d0c6e1e30abec5421af97a5b0", size = 89054 },
    { url = "https://files.pythonhosted.org/packages/68/98/b0345cabdce2041a01293ba483333582891a3bd5769b08eceb0d406056ef/watchdog-6.0.0-cp313-cp313-macosx_10_13_universal2.whl", hash = "sha256:490ab2ef84f11129844c23fb14ecf30ef3d8a6abafd3754a6f75ca1e6654136c", size = 96480 },
    { url = "https://files.pythonhosted.org/packages/85/83/cdf13902c626b28eedef7ec4f10745c52aad8a8fe7eb04ed7b1f111ca20e/watchdog-6.0.0-cp313-cp313-macosx_10_13_x86_64.whl", hash = "sha256:76aae96b00ae814b181bb25b1b98076d5fc84e8a53cd8885a318b42b6d3a5134", size = 88451 },
    { url = "https://files.pythonhosted.org/packages/fe/c4/225c87bae08c8b9ec99030cd48ae9c4eca050a59bf5c2255853e18c87b50/watchdog-6.0.0-cp313-cp313-macosx_11_0_arm64.whl", hash = "sha256:a175f755fc2279e0b7312c0035d52e27211a5bc39719dd529625b1930917345b", size = 89057 },
    { url = "https://files.pythonhosted.org/packages/a9/c7/ca4bf3e518cb57a686b2feb4f55a1892fd9a3dd13f470fca14e00f80ea36/watchdog-6.0.0-py3-none-manylinux2014_aarch64.whl", hash = "sha256:7607498efa04a3542ae3e05e64da8202e58159aa1fa4acddf7678d34a35d4f13", size = 79079 },
    { url = "https://files.pythonhosted.org/packages/5c/51/d46dc9332f9a647593c947b4b88e2381c8dfc0942d15b8edc0310fa4abb1/watchdog-6.0.0-py3-none-manylinux2014_armv7l.whl", hash = "sha256:9041567ee8953024c83343288ccc458fd0a2d811d6a0fd68c4c22609e3490379", size = 79078 },
    { url = "https://files.pythonhosted.org/packages/d4/57/04edbf5e169cd318d5f07b4766fee38e825d64b6913ca157ca32d1a42267/watchdog-6.0.0-py3-none-manylinux2014_i686.whl", hash = "sha256:82dc3e3143c7e38ec49d61af98d6558288c415eac98486a5c581726e0737c00e", size = 79076 },
    { url = "https://files.pythonhosted.org/packages/ab/cc/da8422b300e13cb187d2203f20b9253e91058aaf7db65b74142013478e66/watchdog-6.0.0-py3-none-manylinux2014_ppc64.whl", hash = "sha256:212ac9b8bf1161dc91bd09c048048a95ca3a4c4f5e5d4a7d1b1a7d5752a7f96f", size = 79077 },
    { url = "https://files.pythonhosted.org/packages/2c/3b/b8964e04ae1a025c44ba8e4291f86e97fac443bca31de8bd98d3263d2fcf/watchdog-6.0.0-py3-none-manylinux2014_ppc64le.whl", hash = "sha256:e3df4cbb9a450c6d49318f6d14f4bbc80d763fa587ba46ec86f99f9e6876bb26", size = 79078 },
    { url = "https://files.pythonhosted.org/packages/62/ae/a696eb424bedff7407801c257d4b1afda455fe40821a2be430e173660e81/watchdog-6.0.0-py3-none-manylinux2014_s390x.whl", hash = "sha256:2cce7cfc2008eb51feb6aab51251fd79b85d9894e98ba847408f662b3395ca3c", size = 79077 },
    { url = "https://files.pythonhosted.org/packages/b5/e8/dbf020b4d98251a9860752a094d09a65e1b436ad181faf929983f697048f/watchdog-6.0.0-py3-none-manylinux2014_x86_64.whl", hash = "sha256:20ffe5b202af80ab4266dcd3e91aae72bf2da48c0d33bdb15c66658e685e94e2", size = 79078 },
    { url = "https://files.pythonhosted.org/packages/07/f6/d0e5b343768e8bcb4cda79f0f2f55051bf26177ecd5651f84c07567461cf/watchdog-6.0.0-py3-none-win32.whl", hash = "sha256:07df1fdd701c5d4c8e55ef6cf55b8f0120fe1aef7ef39a1c6fc6bc2e606d517a", size = 79065 },
    { url = "https://files.pythonhosted.org/packages/db/d9/c495884c6e548fce18a8f40568ff120bc3a4b7b99813081c8ac0c936fa64/watchdog-6.0.0-py3-none-win_amd64.whl", hash = "sha256:cbafb470cf848d93b5d013e2ecb245d4aa1c8fd0504e863ccefa32445359d680", size = 79070 },
    { url = "https://files.pythonhosted.org/packages/33/e8/e40370e6d74ddba47f002a32919d91310d6074130fe4e17dabcafc15cbf1/watchdog-6.0.0-py3-none-win_ia64.whl", hash = "sha256:a1914259fa9e1454315171103c6a30961236f508b9b623eae470268bbcc6a22f", size = 79067 },
]

[[package]]
name = "wcwidth"
version = "0.2.13"
source = { registry = "https://pypi.org/simple" }
sdist = { url = "https://files.pythonhosted.org/packages/6c/63/53559446a878410fc5a5974feb13d31d78d752eb18aeba59c7fef1af7598/wcwidth-0.2.13.tar.gz", hash = "sha256:72ea0c06399eb286d978fdedb6923a9eb47e1c486ce63e9b4e64fc18303972b5", size = 101301 }
wheels = [
    { url = "https://files.pythonhosted.org/packages/fd/84/fd2ba7aafacbad3c4201d395674fc6348826569da3c0937e75505ead3528/wcwidth-0.2.13-py2.py3-none-any.whl", hash = "sha256:3da69048e4540d84af32131829ff948f1e022c1c6bdb8d6102117aac784f6859", size = 34166 },
]

[[package]]
name = "websocket-client"
version = "1.8.0"
source = { registry = "https://pypi.org/simple" }
sdist = { url = "https://files.pythonhosted.org/packages/e6/30/fba0d96b4b5fbf5948ed3f4681f7da2f9f64512e1d303f94b4cc174c24a5/websocket_client-1.8.0.tar.gz", hash = "sha256:3239df9f44da632f96012472805d40a23281a991027ce11d2f45a6f24ac4c3da", size = 54648 }
wheels = [
    { url = "https://files.pythonhosted.org/packages/5a/84/44687a29792a70e111c5c477230a72c4b957d88d16141199bf9acb7537a3/websocket_client-1.8.0-py3-none-any.whl", hash = "sha256:17b44cc997f5c498e809b22cdf2d9c7a9e71c02c8cc2b6c56e7c2d1239bfa526", size = 58826 },
]<|MERGE_RESOLUTION|>--- conflicted
+++ resolved
@@ -349,11 +349,7 @@
 [[package]]
 name = "hive-nectar"
 version = "0.0.5"
-<<<<<<< HEAD
-source = { git = "https://github.com/TheCrazyGM/hive-nectar.git#8311808e3710c834efedccc1d75b3c6f66b87572" }
-=======
 source = { git = "https://github.com/TheCrazyGM/hive-nectar.git?branch=main#8311808e3710c834efedccc1d75b3c6f66b87572" }
->>>>>>> fd80f1fa
 dependencies = [
     { name = "appdirs" },
     { name = "asn1crypto" },
@@ -1120,11 +1116,7 @@
     { name = "googleapis-common-protos", specifier = "==1.62.0" },
     { name = "grpcio", specifier = ">=1.63.0,<2.0.0" },
     { name = "grpcio-tools", specifier = "==1.62.0" },
-<<<<<<< HEAD
-    { name = "hive-nectar", git = "https://github.com/TheCrazyGM/hive-nectar.git" },
-=======
     { name = "hive-nectar", git = "https://github.com/TheCrazyGM/hive-nectar.git?branch=main" },
->>>>>>> fd80f1fa
     { name = "httpx", specifier = ">=0.27.2,<1.0.0" },
     { name = "motor", specifier = ">=3.7.0,<4.0.0" },
     { name = "mypy-protobuf", specifier = ">=3.6.0,<4.0.0" },
@@ -1144,11 +1136,7 @@
 dev = [
     { name = "black", specifier = ">=25.1.0,<26.0.0" },
     { name = "dill", specifier = ">=0.3.9,<1.0.0" },
-<<<<<<< HEAD
-    { name = "hive-nectar", git = "https://github.com/TheCrazyGM/hive-nectar.git" },
-=======
     { name = "hive-nectar", git = "https://github.com/TheCrazyGM/hive-nectar.git?branch=main" },
->>>>>>> fd80f1fa
     { name = "mongomock-motor", specifier = ">=0.0.35,<1.0.0" },
     { name = "mypy", specifier = ">=1.15.0,<2.0.0" },
     { name = "pytest", specifier = ">=8.3.4,<9.0.0" },
